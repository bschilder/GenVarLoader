version: 6
environments:
  default:
    channels:
    - url: https://conda.anaconda.org/conda-forge/
    - url: https://conda.anaconda.org/bioconda/
    indexes:
    - https://pypi.org/simple
    packages:
      linux-64:
      - conda: https://conda.anaconda.org/conda-forge/linux-64/_libgcc_mutex-0.1-conda_forge.tar.bz2
      - conda: https://conda.anaconda.org/conda-forge/linux-64/_openmp_mutex-4.5-2_gnu.tar.bz2
      - conda: https://conda.anaconda.org/conda-forge/noarch/_x86_64-microarch-level-1-2_x86_64.conda
      - conda: https://conda.anaconda.org/conda-forge/noarch/annotated-types-0.7.0-pyhd8ed1ab_1.conda
      - conda: https://conda.anaconda.org/conda-forge/noarch/argcomplete-3.5.2-pyhd8ed1ab_0.conda
      - conda: https://conda.anaconda.org/conda-forge/noarch/asttokens-3.0.0-pyhd8ed1ab_1.conda
      - conda: https://conda.anaconda.org/conda-forge/noarch/attrs-25.3.0-pyh71513ae_0.conda
      - conda: https://conda.anaconda.org/conda-forge/noarch/awkward-2.8.1-pyhd8ed1ab_0.conda
      - conda: https://conda.anaconda.org/conda-forge/linux-64/awkward-cpp-45-py312ha6dbfeb_100.conda
      - conda: https://conda.anaconda.org/conda-forge/linux-64/aws-c-auth-0.9.0-h094d708_2.conda
      - conda: https://conda.anaconda.org/conda-forge/linux-64/aws-c-cal-0.8.9-hada3f3f_0.conda
      - conda: https://conda.anaconda.org/conda-forge/linux-64/aws-c-common-0.12.2-hb9d3cd8_0.conda
      - conda: https://conda.anaconda.org/conda-forge/linux-64/aws-c-compression-0.3.1-hc2d532b_4.conda
      - conda: https://conda.anaconda.org/conda-forge/linux-64/aws-c-event-stream-0.5.4-h8170a11_5.conda
      - conda: https://conda.anaconda.org/conda-forge/linux-64/aws-c-http-0.9.5-hca9d837_2.conda
      - conda: https://conda.anaconda.org/conda-forge/linux-64/aws-c-io-0.18.0-h7b13e6b_1.conda
      - conda: https://conda.anaconda.org/conda-forge/linux-64/aws-c-mqtt-0.12.3-h773eac8_2.conda
      - conda: https://conda.anaconda.org/conda-forge/linux-64/aws-c-s3-0.7.15-h46af1f8_1.conda
      - conda: https://conda.anaconda.org/conda-forge/linux-64/aws-c-sdkutils-0.2.3-hc2d532b_4.conda
      - conda: https://conda.anaconda.org/conda-forge/linux-64/aws-checksums-0.2.5-hc2d532b_1.conda
      - conda: https://conda.anaconda.org/conda-forge/linux-64/aws-crt-cpp-0.32.4-h7d42c6f_0.conda
      - conda: https://conda.anaconda.org/conda-forge/linux-64/aws-sdk-cpp-1.11.510-h5b777a2_5.conda
      - conda: https://conda.anaconda.org/conda-forge/linux-64/azure-core-cpp-1.14.0-h5cfcd09_0.conda
      - conda: https://conda.anaconda.org/conda-forge/linux-64/azure-identity-cpp-1.10.0-h113e628_0.conda
      - conda: https://conda.anaconda.org/conda-forge/linux-64/azure-storage-blobs-cpp-12.13.0-h3cf044e_1.conda
      - conda: https://conda.anaconda.org/conda-forge/linux-64/azure-storage-common-cpp-12.8.0-h736e048_1.conda
      - conda: https://conda.anaconda.org/conda-forge/linux-64/azure-storage-files-datalake-cpp-12.12.0-ha633028_1.conda
      - conda: https://conda.anaconda.org/bioconda/linux-64/bcftools-1.21-h3a4d415_1.tar.bz2
      - conda: https://conda.anaconda.org/conda-forge/linux-64/brotli-python-1.1.0-py312h2ec8cdc_2.conda
      - conda: https://conda.anaconda.org/conda-forge/linux-64/bzip2-1.0.8-h4bc722e_7.conda
      - conda: https://conda.anaconda.org/conda-forge/linux-64/c-ares-1.34.5-hb9d3cd8_0.conda
      - conda: https://conda.anaconda.org/conda-forge/linux-64/ca-certificates-2025.1.31-hbcca054_0.conda
      - conda: https://conda.anaconda.org/conda-forge/noarch/certifi-2025.1.31-pyhd8ed1ab_0.conda
      - conda: https://conda.anaconda.org/conda-forge/linux-64/cffi-1.17.1-py312h06ac9bb_0.conda
      - conda: https://conda.anaconda.org/conda-forge/noarch/cfgv-3.3.1-pyhd8ed1ab_1.conda
      - conda: https://conda.anaconda.org/conda-forge/noarch/charset-normalizer-3.4.1-pyhd8ed1ab_0.conda
      - conda: https://conda.anaconda.org/conda-forge/noarch/click-8.1.8-pyh707e725_0.conda
      - conda: https://conda.anaconda.org/conda-forge/noarch/colorama-0.4.6-pyhd8ed1ab_1.conda
      - conda: https://conda.anaconda.org/conda-forge/noarch/coloredlogs-15.0.1-pyhd8ed1ab_4.conda
      - conda: https://conda.anaconda.org/conda-forge/noarch/commitizen-4.6.0-pyhd8ed1ab_0.conda
      - conda: https://conda.anaconda.org/conda-forge/linux-64/coverage-7.8.0-py312h178313f_0.conda
      - conda: https://conda.anaconda.org/bioconda/linux-64/cyvcf2-0.31.1-py312h68a07e8_1.tar.bz2
      - conda: https://conda.anaconda.org/conda-forge/noarch/decli-0.6.2-pyhd8ed1ab_1.conda
      - conda: https://conda.anaconda.org/conda-forge/noarch/decopatch-1.4.10-pyhd8ed1ab_1.conda
      - conda: https://conda.anaconda.org/conda-forge/noarch/distlib-0.3.9-pyhd8ed1ab_1.conda
      - conda: https://conda.anaconda.org/conda-forge/noarch/einops-0.8.1-pyhd8ed1ab_0.conda
      - conda: https://conda.anaconda.org/conda-forge/linux-64/elfutils-0.192-h7f4e02f_1.conda
      - conda: https://conda.anaconda.org/conda-forge/noarch/exceptiongroup-1.2.2-pyhd8ed1ab_1.conda
      - conda: https://conda.anaconda.org/conda-forge/noarch/executing-2.1.0-pyhd8ed1ab_1.conda
      - conda: https://conda.anaconda.org/conda-forge/noarch/filelock-3.18.0-pyhd8ed1ab_0.conda
      - conda: https://conda.anaconda.org/conda-forge/noarch/fsspec-2025.3.2-pyhd8ed1ab_0.conda
      - conda: https://conda.anaconda.org/conda-forge/linux-64/gflags-2.2.2-h5888daf_1005.conda
      - conda: https://conda.anaconda.org/conda-forge/linux-64/glog-0.7.1-hbabe93e_0.conda
      - conda: https://conda.anaconda.org/conda-forge/linux-64/gnutls-3.8.9-h5746830_0.conda
      - conda: https://conda.anaconda.org/conda-forge/linux-64/gsl-2.7-he838d99_0.tar.bz2
      - conda: https://conda.anaconda.org/conda-forge/noarch/h2-4.2.0-pyhd8ed1ab_0.conda
      - conda: https://conda.anaconda.org/conda-forge/noarch/hpack-4.1.0-pyhd8ed1ab_0.conda
      - conda: https://conda.anaconda.org/bioconda/linux-64/htslib-1.21-h566b1c6_1.tar.bz2
      - conda: https://conda.anaconda.org/conda-forge/noarch/humanfriendly-10.0-pyh707e725_8.conda
      - conda: https://conda.anaconda.org/conda-forge/noarch/hyperframe-6.1.0-pyhd8ed1ab_0.conda
      - conda: https://conda.anaconda.org/conda-forge/noarch/hypothesis-6.131.3-pyha770c72_0.conda
      - conda: https://conda.anaconda.org/conda-forge/noarch/icecream-2.1.4-pyhd8ed1ab_0.conda
      - conda: https://conda.anaconda.org/conda-forge/noarch/identify-2.6.9-pyhd8ed1ab_0.conda
      - conda: https://conda.anaconda.org/conda-forge/noarch/idna-3.10-pyhd8ed1ab_1.conda
      - conda: https://conda.anaconda.org/conda-forge/noarch/importlib-metadata-8.6.1-pyha770c72_0.conda
      - conda: https://conda.anaconda.org/conda-forge/noarch/iniconfig-2.0.0-pyhd8ed1ab_1.conda
      - conda: https://conda.anaconda.org/conda-forge/noarch/jinja2-3.1.6-pyhd8ed1ab_0.conda
      - conda: https://conda.anaconda.org/conda-forge/noarch/joblib-1.4.2-pyhd8ed1ab_1.conda
      - conda: https://conda.anaconda.org/conda-forge/linux-64/keyutils-1.6.1-h166bdaf_0.tar.bz2
      - conda: https://conda.anaconda.org/conda-forge/linux-64/krb5-1.21.3-h659f571_0.conda
      - conda: https://conda.anaconda.org/conda-forge/linux-64/ld_impl_linux-64-2.43-h712a8e2_4.conda
      - conda: https://conda.anaconda.org/conda-forge/linux-64/libabseil-20250127.1-cxx17_hbbce691_0.conda
      - conda: https://conda.anaconda.org/conda-forge/linux-64/libarchive-3.7.7-h4585015_3.conda
      - conda: https://conda.anaconda.org/conda-forge/linux-64/libarrow-19.0.1-h27f8bab_8_cpu.conda
      - conda: https://conda.anaconda.org/conda-forge/linux-64/libarrow-acero-19.0.1-hcb10f89_8_cpu.conda
      - conda: https://conda.anaconda.org/conda-forge/linux-64/libarrow-dataset-19.0.1-hcb10f89_8_cpu.conda
      - conda: https://conda.anaconda.org/conda-forge/linux-64/libarrow-substrait-19.0.1-h1bed206_8_cpu.conda
      - conda: https://conda.anaconda.org/conda-forge/linux-64/libasprintf-0.23.1-h8e693c7_0.conda
      - conda: https://conda.anaconda.org/conda-forge/linux-64/libblas-3.9.0-31_h59b9bed_openblas.conda
      - conda: https://conda.anaconda.org/conda-forge/linux-64/libbrotlicommon-1.1.0-hb9d3cd8_2.conda
      - conda: https://conda.anaconda.org/conda-forge/linux-64/libbrotlidec-1.1.0-hb9d3cd8_2.conda
      - conda: https://conda.anaconda.org/conda-forge/linux-64/libbrotlienc-1.1.0-hb9d3cd8_2.conda
      - conda: https://conda.anaconda.org/conda-forge/linux-64/libcblas-3.9.0-31_he106b2a_openblas.conda
      - conda: https://conda.anaconda.org/conda-forge/linux-64/libcrc32c-1.1.2-h9c3ff4c_0.tar.bz2
      - conda: https://conda.anaconda.org/conda-forge/linux-64/libcurl-8.13.0-h332b0f4_0.conda
      - conda: https://conda.anaconda.org/conda-forge/linux-64/libdeflate-1.22-hb9d3cd8_0.conda
      - conda: https://conda.anaconda.org/conda-forge/linux-64/libedit-3.1.20250104-pl5321h7949ede_0.conda
      - conda: https://conda.anaconda.org/conda-forge/linux-64/libev-4.33-hd590300_2.conda
      - conda: https://conda.anaconda.org/conda-forge/linux-64/libevent-2.1.12-hf998b51_1.conda
      - conda: https://conda.anaconda.org/conda-forge/linux-64/libexpat-2.7.0-h5888daf_0.conda
      - conda: https://conda.anaconda.org/conda-forge/linux-64/libffi-3.4.6-h2dba641_1.conda
      - conda: https://conda.anaconda.org/conda-forge/linux-64/libgcc-14.2.0-h767d61c_2.conda
      - conda: https://conda.anaconda.org/conda-forge/linux-64/libgcc-ng-14.2.0-h69a702a_2.conda
      - conda: https://conda.anaconda.org/conda-forge/linux-64/libgettextpo-0.23.1-h5888daf_0.conda
      - conda: https://conda.anaconda.org/conda-forge/linux-64/libgfortran-14.2.0-h69a702a_2.conda
      - conda: https://conda.anaconda.org/conda-forge/linux-64/libgfortran5-14.2.0-hf1ad2bd_2.conda
      - conda: https://conda.anaconda.org/conda-forge/linux-64/libgomp-14.2.0-h767d61c_2.conda
      - conda: https://conda.anaconda.org/conda-forge/linux-64/libgoogle-cloud-2.36.0-hc4361e1_1.conda
      - conda: https://conda.anaconda.org/conda-forge/linux-64/libgoogle-cloud-storage-2.36.0-h0121fbd_1.conda
      - conda: https://conda.anaconda.org/conda-forge/linux-64/libgrpc-1.71.0-he753a82_0.conda
      - conda: https://conda.anaconda.org/conda-forge/linux-64/libhwloc-2.11.2-default_h0d58e46_1001.conda
      - conda: https://conda.anaconda.org/conda-forge/linux-64/libiconv-1.18-h4ce23a2_1.conda
      - conda: https://conda.anaconda.org/conda-forge/linux-64/libidn2-2.3.8-ha4ef2c3_0.conda
      - conda: https://conda.anaconda.org/conda-forge/linux-64/liblapack-3.9.0-31_h7ac8fdf_openblas.conda
      - conda: https://conda.anaconda.org/conda-forge/linux-64/liblzma-5.8.1-hb9d3cd8_0.conda
      - conda: https://conda.anaconda.org/conda-forge/linux-64/libmicrohttpd-1.0.1-hbc5bc17_1.conda
      - conda: https://conda.anaconda.org/conda-forge/linux-64/libnghttp2-1.64.0-h161d5f1_0.conda
      - conda: https://conda.anaconda.org/conda-forge/linux-64/libnsl-2.0.1-hd590300_0.conda
      - conda: https://conda.anaconda.org/conda-forge/linux-64/libopenblas-0.3.29-pthreads_h94d23a6_0.conda
      - conda: https://conda.anaconda.org/conda-forge/linux-64/libopentelemetry-cpp-1.20.0-hd1b1c89_0.conda
      - conda: https://conda.anaconda.org/conda-forge/linux-64/libopentelemetry-cpp-headers-1.20.0-ha770c72_0.conda
      - conda: https://conda.anaconda.org/conda-forge/linux-64/libparquet-19.0.1-h081d1f1_8_cpu.conda
      - conda: https://conda.anaconda.org/conda-forge/linux-64/libprotobuf-5.29.3-h501fc15_0.conda
      - conda: https://conda.anaconda.org/conda-forge/linux-64/libre2-11-2024.07.02-hba17884_3.conda
      - conda: https://conda.anaconda.org/conda-forge/linux-64/libsqlite-3.49.1-hee588c1_2.conda
      - conda: https://conda.anaconda.org/conda-forge/linux-64/libssh2-1.11.1-hf672d98_0.conda
      - conda: https://conda.anaconda.org/conda-forge/linux-64/libstdcxx-14.2.0-h8f9b012_2.conda
      - conda: https://conda.anaconda.org/conda-forge/linux-64/libstdcxx-ng-14.2.0-h4852527_2.conda
      - conda: https://conda.anaconda.org/conda-forge/linux-64/libtasn1-4.20.0-hb9d3cd8_0.conda
      - conda: https://conda.anaconda.org/conda-forge/linux-64/libthrift-0.21.0-h0e7cc3e_0.conda
      - conda: https://conda.anaconda.org/conda-forge/linux-64/libunistring-0.9.10-h7f98852_0.tar.bz2
      - conda: https://conda.anaconda.org/conda-forge/linux-64/libunwind-1.6.2-h9c3ff4c_0.tar.bz2
      - conda: https://conda.anaconda.org/conda-forge/linux-64/libutf8proc-2.10.0-h4c51ac1_0.conda
      - conda: https://conda.anaconda.org/conda-forge/linux-64/libuuid-2.38.1-h0b41bf4_0.conda
      - conda: https://conda.anaconda.org/conda-forge/linux-64/libxcrypt-4.4.36-hd590300_1.conda
      - conda: https://conda.anaconda.org/conda-forge/linux-64/libxml2-2.13.7-h81593ed_1.conda
      - conda: https://conda.anaconda.org/conda-forge/linux-64/libzlib-1.3.1-hb9d3cd8_2.conda
      - conda: https://conda.anaconda.org/conda-forge/noarch/linkify-it-py-2.0.3-pyhd8ed1ab_1.conda
      - conda: https://conda.anaconda.org/conda-forge/linux-64/llvmlite-0.44.0-py312h374181b_1.conda
      - conda: https://conda.anaconda.org/conda-forge/linux-64/loguru-0.7.2-py312h7900ff3_2.conda
      - conda: https://conda.anaconda.org/conda-forge/linux-64/lz4-c-1.10.0-h5888daf_1.conda
      - conda: https://conda.anaconda.org/conda-forge/linux-64/lzo-2.10-hd590300_1001.conda
      - conda: https://conda.anaconda.org/conda-forge/noarch/makefun-1.15.6-pyhd8ed1ab_1.conda
      - conda: https://conda.anaconda.org/conda-forge/noarch/markdown-it-py-3.0.0-pyhd8ed1ab_1.conda
      - conda: https://conda.anaconda.org/conda-forge/linux-64/markupsafe-3.0.2-py312h178313f_1.conda
      - conda: https://conda.anaconda.org/conda-forge/linux-64/maturin-1.8.3-py312h6ab59e4_0.conda
      - conda: https://conda.anaconda.org/conda-forge/noarch/mdit-py-plugins-0.4.2-pyhd8ed1ab_1.conda
      - conda: https://conda.anaconda.org/conda-forge/noarch/mdurl-0.1.2-pyhd8ed1ab_1.conda
      - conda: https://conda.anaconda.org/conda-forge/linux-64/memray-1.17.1-py312hba68c3b_0.conda
      - conda: https://conda.anaconda.org/conda-forge/noarch/more-itertools-10.6.0-pyhd8ed1ab_0.conda
      - conda: https://conda.anaconda.org/conda-forge/noarch/mypy_extensions-1.0.0-pyha770c72_1.conda
      - conda: https://conda.anaconda.org/conda-forge/noarch/natsort-8.4.0-pyh29332c3_1.conda
      - conda: https://conda.anaconda.org/bioconda/linux-64/ncls-0.0.68-py312h0fa9677_5.tar.bz2
      - conda: https://conda.anaconda.org/conda-forge/linux-64/ncurses-6.5-h2d0b736_3.conda
      - conda: https://conda.anaconda.org/conda-forge/linux-64/nettle-3.9.1-h7ab15ed_0.conda
      - conda: https://conda.anaconda.org/conda-forge/linux-64/nlohmann_json-3.12.0-h3f2d84a_0.conda
      - conda: https://conda.anaconda.org/conda-forge/noarch/nodeenv-1.9.1-pyhd8ed1ab_1.conda
      - conda: https://conda.anaconda.org/conda-forge/linux-64/numba-0.61.2-py312h2e6246c_0.conda
      - conda: https://conda.anaconda.org/conda-forge/linux-64/numpy-2.2.4-py312h72c5963_0.conda
      - conda: https://conda.anaconda.org/conda-forge/linux-64/openssl-3.5.0-h7b32b05_0.conda
      - conda: https://conda.anaconda.org/conda-forge/linux-64/orc-2.1.1-h17f744e_1.conda
      - conda: https://conda.anaconda.org/conda-forge/linux-64/p11-kit-0.24.1-hc5aa10d_0.tar.bz2
      - conda: https://conda.anaconda.org/conda-forge/noarch/packaging-24.2-pyhd8ed1ab_2.conda
      - conda: https://conda.anaconda.org/conda-forge/linux-64/pandas-2.2.3-py312hf9745cd_3.conda
      - conda: https://conda.anaconda.org/conda-forge/noarch/pandera-0.23.1-hd8ed1ab_0.conda
      - conda: https://conda.anaconda.org/conda-forge/noarch/pandera-base-0.23.1-pyhd8ed1ab_0.conda
      - conda: https://conda.anaconda.org/conda-forge/linux-64/patchelf-0.17.2-h58526e2_0.conda
      - conda: https://conda.anaconda.org/conda-forge/linux-64/perl-5.32.1-7_hd590300_perl5.conda
      - conda: https://conda.anaconda.org/conda-forge/noarch/platformdirs-4.3.7-pyh29332c3_0.conda
      - conda: https://conda.anaconda.org/bioconda/linux-64/plink2-2.0.0a.6.9-h9948957_0.tar.bz2
      - conda: https://conda.anaconda.org/conda-forge/noarch/pluggy-1.5.0-pyhd8ed1ab_1.conda
      - conda: https://conda.anaconda.org/conda-forge/linux-64/polars-1.26.0-py312hda0fa55_0.conda
      - conda: https://conda.anaconda.org/conda-forge/noarch/pooch-1.8.2-pyhd8ed1ab_1.conda
      - conda: https://conda.anaconda.org/conda-forge/noarch/pre-commit-4.2.0-pyha770c72_0.conda
      - conda: https://conda.anaconda.org/conda-forge/linux-64/prometheus-cpp-1.3.0-ha5d0236_0.conda
      - conda: https://conda.anaconda.org/conda-forge/noarch/prompt-toolkit-3.0.36-pyha770c72_0.conda
      - conda: https://conda.anaconda.org/conda-forge/noarch/prompt_toolkit-3.0.36-hd8ed1ab_0.conda
      - conda: https://conda.anaconda.org/conda-forge/noarch/py-cpuinfo-9.0.0-pyhd8ed1ab_1.conda
      - conda: https://conda.anaconda.org/conda-forge/linux-64/py-spy-0.4.0-h4c5a871_1.conda
      - conda: https://conda.anaconda.org/conda-forge/linux-64/pyarrow-19.0.1-py312h7900ff3_0.conda
      - conda: https://conda.anaconda.org/conda-forge/linux-64/pyarrow-core-19.0.1-py312h01725c0_0_cpu.conda
      - conda: https://conda.anaconda.org/bioconda/linux-64/pybigwig-0.3.24-py312h0e9d276_0.tar.bz2
      - conda: https://conda.anaconda.org/conda-forge/noarch/pycparser-2.22-pyh29332c3_1.conda
      - conda: https://conda.anaconda.org/conda-forge/noarch/pydantic-2.11.3-pyh3cfb1c2_0.conda
      - conda: https://conda.anaconda.org/conda-forge/linux-64/pydantic-core-2.33.1-py312h3b7be25_0.conda
      - conda: https://conda.anaconda.org/conda-forge/noarch/pygments-2.19.1-pyhd8ed1ab_0.conda
      - conda: https://conda.anaconda.org/bioconda/noarch/pyranges-0.1.4-pyhdfd78af_0.tar.bz2
      - conda: https://conda.anaconda.org/bioconda/linux-64/pysam-0.23.0-py312h47d5410_0.tar.bz2
      - conda: https://conda.anaconda.org/conda-forge/noarch/pysocks-1.7.1-pyha55dd90_7.conda
      - conda: https://conda.anaconda.org/conda-forge/noarch/pytest-8.3.5-pyhd8ed1ab_0.conda
      - conda: https://conda.anaconda.org/conda-forge/noarch/pytest-benchmark-5.1.0-pyhd8ed1ab_2.conda
      - conda: https://conda.anaconda.org/conda-forge/noarch/pytest-cases-3.8.6-pyhd8ed1ab_1.conda
      - conda: https://conda.anaconda.org/conda-forge/noarch/pytest-cov-6.1.1-pyhd8ed1ab_0.conda
      - conda: https://conda.anaconda.org/conda-forge/linux-64/python-3.12.10-h9e4cc4f_0_cpython.conda
      - conda: https://conda.anaconda.org/conda-forge/noarch/python-dateutil-2.9.0.post0-pyhff2d567_1.conda
      - conda: https://conda.anaconda.org/conda-forge/noarch/python-tzdata-2025.2-pyhd8ed1ab_0.conda
      - conda: https://conda.anaconda.org/conda-forge/linux-64/python_abi-3.12-6_cp312.conda
      - conda: https://conda.anaconda.org/conda-forge/noarch/pytz-2025.2-pyhd8ed1ab_0.conda
      - conda: https://conda.anaconda.org/conda-forge/linux-64/pyyaml-6.0.2-py312h178313f_2.conda
      - conda: https://conda.anaconda.org/conda-forge/noarch/questionary-2.1.0-pyhd8ed1ab_1.conda
      - conda: https://conda.anaconda.org/conda-forge/linux-64/re2-2024.07.02-h9925aae_3.conda
      - conda: https://conda.anaconda.org/conda-forge/linux-64/readline-8.2-h8c095d6_2.conda
      - conda: https://conda.anaconda.org/conda-forge/noarch/requests-2.32.3-pyhd8ed1ab_1.conda
      - conda: https://conda.anaconda.org/conda-forge/noarch/rich-14.0.0-pyh29332c3_0.conda
      - conda: https://conda.anaconda.org/conda-forge/linux-64/ruff-0.11.6-py312h286b59f_0.conda
      - conda: https://conda.anaconda.org/conda-forge/linux-64/s2n-1.5.16-hba75a32_1.conda
      - conda: https://conda.anaconda.org/bioconda/linux-64/samtools-1.21-h96c455f_1.tar.bz2
      - conda: https://conda.anaconda.org/conda-forge/noarch/setuptools-78.1.0-pyhff2d567_0.conda
      - conda: https://conda.anaconda.org/conda-forge/noarch/shellingham-1.5.4-pyhd8ed1ab_1.conda
      - conda: https://conda.anaconda.org/conda-forge/noarch/six-1.17.0-pyhd8ed1ab_0.conda
      - conda: https://conda.anaconda.org/conda-forge/linux-64/snappy-1.2.1-h8bd8927_1.conda
      - conda: https://conda.anaconda.org/bioconda/linux-64/sorted_nearest-0.0.39-py312h0fa9677_5.tar.bz2
      - conda: https://conda.anaconda.org/conda-forge/noarch/sortedcontainers-2.4.0-pyhd8ed1ab_1.conda
      - conda: https://conda.anaconda.org/conda-forge/noarch/tabulate-0.9.0-pyhd8ed1ab_2.conda
      - conda: https://conda.anaconda.org/conda-forge/linux-64/tbb-2022.1.0-h4ce085d_0.conda
      - conda: https://conda.anaconda.org/conda-forge/noarch/termcolor-2.5.0-pyhd8ed1ab_1.conda
      - conda: https://conda.anaconda.org/conda-forge/noarch/textual-3.1.0-pyhd8ed1ab_0.conda
      - conda: https://conda.anaconda.org/conda-forge/linux-64/tk-8.6.13-noxft_h4845f30_101.conda
      - conda: https://conda.anaconda.org/conda-forge/noarch/toml-0.10.2-pyhd8ed1ab_1.conda
      - conda: https://conda.anaconda.org/conda-forge/noarch/tomli-2.2.1-pyhd8ed1ab_1.conda
      - conda: https://conda.anaconda.org/conda-forge/noarch/tomlkit-0.13.2-pyha770c72_1.conda
      - conda: https://conda.anaconda.org/conda-forge/noarch/tqdm-4.67.1-pyhd8ed1ab_1.conda
      - conda: https://conda.anaconda.org/conda-forge/noarch/typeguard-4.4.2-pyhd8ed1ab_0.conda
      - conda: https://conda.anaconda.org/conda-forge/noarch/typer-0.15.2-pyhff008b6_0.conda
      - conda: https://conda.anaconda.org/conda-forge/noarch/typer-slim-0.15.2-pyh29332c3_0.conda
      - conda: https://conda.anaconda.org/conda-forge/noarch/typer-slim-standard-0.15.2-h801b22e_0.conda
      - conda: https://conda.anaconda.org/conda-forge/noarch/typing-extensions-4.13.2-h0e9735f_0.conda
      - conda: https://conda.anaconda.org/conda-forge/noarch/typing-inspection-0.4.0-pyhd8ed1ab_0.conda
      - conda: https://conda.anaconda.org/conda-forge/noarch/typing_extensions-4.13.2-pyh29332c3_0.conda
      - conda: https://conda.anaconda.org/conda-forge/noarch/typing_inspect-0.9.0-pyhd8ed1ab_1.conda
      - conda: https://conda.anaconda.org/conda-forge/noarch/tzdata-2025b-h78e105d_0.conda
      - conda: https://conda.anaconda.org/conda-forge/noarch/uc-micro-py-1.0.3-pyhd8ed1ab_1.conda
      - conda: https://conda.anaconda.org/conda-forge/linux-64/ukkonen-1.0.1-py312h68727a3_5.conda
      - conda: https://conda.anaconda.org/conda-forge/noarch/urllib3-2.4.0-pyhd8ed1ab_0.conda
      - conda: https://conda.anaconda.org/conda-forge/linux-64/uv-0.7.2-h2f11bb8_1.conda
      - conda: https://conda.anaconda.org/conda-forge/noarch/virtualenv-20.30.0-pyhd8ed1ab_0.conda
      - conda: https://conda.anaconda.org/conda-forge/noarch/wcwidth-0.2.13-pyhd8ed1ab_1.conda
      - conda: https://conda.anaconda.org/conda-forge/linux-64/yaml-0.2.5-h7f98852_2.tar.bz2
      - conda: https://conda.anaconda.org/conda-forge/noarch/zipp-3.21.0-pyhd8ed1ab_1.conda
      - conda: https://conda.anaconda.org/conda-forge/linux-64/zlib-1.3.1-hb9d3cd8_2.conda
      - conda: https://conda.anaconda.org/conda-forge/linux-64/zstandard-0.23.0-py312h66e93f0_1.conda
      - conda: https://conda.anaconda.org/conda-forge/linux-64/zstd-1.5.7-hb8e6e7a_2.conda
      - pypi: https://files.pythonhosted.org/packages/78/05/536d025b3e17cf938f836665dde32e86f65ee76acd0ae14e22bda6aee274/beartype-0.20.2-py3-none-any.whl
      - pypi: https://files.pythonhosted.org/packages/28/53/21f7b97e82772caa61541348427f42435120b32961c92d16f9c8ce9757d6/cslug-1.0.0-py3-none-any.whl
      - pypi: https://files.pythonhosted.org/packages/c8/14/299f99ce0fde4985cc5ba6f2258c624a5b9bbc547c3d243d99919ca53761/cyclopts-3.14.2-py3-none-any.whl
      - pypi: https://files.pythonhosted.org/packages/d5/7c/e9fcff7623954d86bdc17782036cbf715ecab1bec4847c008557affe1ca8/docstring_parser-0.16-py3-none-any.whl
      - pypi: https://files.pythonhosted.org/packages/8f/d7/9322c609343d929e75e7e5e6255e614fcc67572cfd083959cdef3b7aad79/docutils-0.21.2-py3-none-any.whl
      - pypi: https://files.pythonhosted.org/packages/f1/30/04cb01835cd32cdb37abd062b6499f5fe6ec28766145bfaf67b409351251/genoray-0.10.5-py3-none-any.whl
      - pypi: https://files.pythonhosted.org/packages/ac/8e/0eccb528701273640dd4f13678a0c1352176166aecd1ee7f4fa29355132b/hirola-0.3.0-py3-none-manylinux_2_17_x86_64.manylinux2014_x86_64.whl
      - pypi: https://files.pythonhosted.org/packages/a9/a6/aa38bddc9f8d90e5ce14023f06ccbf642ab5d507da1ffafb031c0f332dc6/numerary-0.4.4-py3-none-any.whl
      - pypi: https://files.pythonhosted.org/packages/18/ec/5434c4a6012ef2ff12d0e71b6c341532686ee82d63e5101717abc24eb3f5/pgenlib-0.92.0.tar.gz
      - pypi: https://files.pythonhosted.org/packages/5b/bc/246f452431c592a2a424050e8bb9ccf494fb47613fd97c912f4d573a5e3b/phantom_types-3.0.2-py3-none-any.whl
      - pypi: https://files.pythonhosted.org/packages/fd/bc/cc4e3dbc5e7992398dcb7a8eda0cbcf4fb792a0cdb93f857b478bf3cf884/rich_rst-1.3.1-py3-none-any.whl
      - pypi: https://files.pythonhosted.org/packages/f5/a1/6de4f7bf0a7704a200de5d0fbaf4d333fd5ca56b9a3e6f3a3ad05e99ba98/seqpro-0.3.2-cp39-abi3-manylinux_2_28_x86_64.whl
  dev:
    channels:
    - url: https://conda.anaconda.org/conda-forge/
    - url: https://conda.anaconda.org/bioconda/
    indexes:
    - https://pypi.org/simple
    packages:
      linux-64:
      - conda: https://conda.anaconda.org/conda-forge/linux-64/_openmp_mutex-4.5-3_kmp_llvm.conda
      - conda: https://conda.anaconda.org/conda-forge/noarch/_x86_64-microarch-level-1-2_x86_64.conda
      - conda: https://conda.anaconda.org/conda-forge/noarch/annotated-types-0.7.0-pyhd8ed1ab_1.conda
      - conda: https://conda.anaconda.org/conda-forge/noarch/argcomplete-3.5.2-pyhd8ed1ab_0.conda
      - conda: https://conda.anaconda.org/conda-forge/noarch/asttokens-3.0.0-pyhd8ed1ab_1.conda
      - conda: https://conda.anaconda.org/conda-forge/noarch/attrs-25.3.0-pyh71513ae_0.conda
      - conda: https://conda.anaconda.org/conda-forge/noarch/awkward-2.8.1-pyhd8ed1ab_0.conda
      - conda: https://conda.anaconda.org/conda-forge/linux-64/awkward-cpp-45-py310h0900883_100.conda
      - conda: https://conda.anaconda.org/conda-forge/linux-64/aws-c-auth-0.9.0-h094d708_2.conda
      - conda: https://conda.anaconda.org/conda-forge/linux-64/aws-c-cal-0.8.9-hada3f3f_0.conda
      - conda: https://conda.anaconda.org/conda-forge/linux-64/aws-c-common-0.12.2-hb9d3cd8_0.conda
      - conda: https://conda.anaconda.org/conda-forge/linux-64/aws-c-compression-0.3.1-hc2d532b_4.conda
      - conda: https://conda.anaconda.org/conda-forge/linux-64/aws-c-event-stream-0.5.4-h8170a11_5.conda
      - conda: https://conda.anaconda.org/conda-forge/linux-64/aws-c-http-0.9.5-hca9d837_2.conda
      - conda: https://conda.anaconda.org/conda-forge/linux-64/aws-c-io-0.18.0-h7b13e6b_1.conda
      - conda: https://conda.anaconda.org/conda-forge/linux-64/aws-c-mqtt-0.12.3-h773eac8_2.conda
      - conda: https://conda.anaconda.org/conda-forge/linux-64/aws-c-s3-0.7.15-h46af1f8_1.conda
      - conda: https://conda.anaconda.org/conda-forge/linux-64/aws-c-sdkutils-0.2.3-hc2d532b_4.conda
      - conda: https://conda.anaconda.org/conda-forge/linux-64/aws-checksums-0.2.5-hc2d532b_1.conda
      - conda: https://conda.anaconda.org/conda-forge/linux-64/aws-crt-cpp-0.32.4-h7d42c6f_0.conda
      - conda: https://conda.anaconda.org/conda-forge/linux-64/aws-sdk-cpp-1.11.510-h5b777a2_5.conda
      - conda: https://conda.anaconda.org/conda-forge/linux-64/azure-core-cpp-1.14.0-h5cfcd09_0.conda
      - conda: https://conda.anaconda.org/conda-forge/linux-64/azure-identity-cpp-1.10.0-h113e628_0.conda
      - conda: https://conda.anaconda.org/conda-forge/linux-64/azure-storage-blobs-cpp-12.13.0-h3cf044e_1.conda
      - conda: https://conda.anaconda.org/conda-forge/linux-64/azure-storage-common-cpp-12.8.0-h736e048_1.conda
      - conda: https://conda.anaconda.org/conda-forge/linux-64/azure-storage-files-datalake-cpp-12.12.0-ha633028_1.conda
      - conda: https://conda.anaconda.org/bioconda/linux-64/bcftools-1.21-h3a4d415_1.tar.bz2
      - conda: https://conda.anaconda.org/conda-forge/linux-64/brotli-python-1.1.0-py310hf71b8c6_2.conda
      - conda: https://conda.anaconda.org/conda-forge/linux-64/bzip2-1.0.8-h4bc722e_7.conda
      - conda: https://conda.anaconda.org/conda-forge/linux-64/c-ares-1.34.5-hb9d3cd8_0.conda
      - conda: https://conda.anaconda.org/conda-forge/linux-64/ca-certificates-2025.1.31-hbcca054_0.conda
      - conda: https://conda.anaconda.org/conda-forge/noarch/certifi-2025.1.31-pyhd8ed1ab_0.conda
      - conda: https://conda.anaconda.org/conda-forge/linux-64/cffi-1.17.1-py310h8deb56e_0.conda
      - conda: https://conda.anaconda.org/conda-forge/noarch/cfgv-3.3.1-pyhd8ed1ab_1.conda
      - conda: https://conda.anaconda.org/conda-forge/noarch/charset-normalizer-3.4.1-pyhd8ed1ab_0.conda
      - conda: https://conda.anaconda.org/conda-forge/noarch/click-8.1.8-pyh707e725_0.conda
      - conda: https://conda.anaconda.org/conda-forge/noarch/colorama-0.4.6-pyhd8ed1ab_1.conda
      - conda: https://conda.anaconda.org/conda-forge/noarch/coloredlogs-15.0.1-pyhd8ed1ab_4.conda
      - conda: https://conda.anaconda.org/conda-forge/noarch/commitizen-4.6.0-pyhd8ed1ab_0.conda
      - conda: https://conda.anaconda.org/conda-forge/linux-64/coverage-7.8.0-py310h89163eb_0.conda
      - conda: https://conda.anaconda.org/conda-forge/noarch/cpython-3.10.17-py310hd8ed1ab_0.conda
      - conda: https://conda.anaconda.org/bioconda/linux-64/cyvcf2-0.31.1-py310h0195497_1.tar.bz2
      - conda: https://conda.anaconda.org/conda-forge/noarch/decli-0.6.2-pyhd8ed1ab_1.conda
      - conda: https://conda.anaconda.org/conda-forge/noarch/decopatch-1.4.10-pyhd8ed1ab_1.conda
      - conda: https://conda.anaconda.org/conda-forge/noarch/distlib-0.3.9-pyhd8ed1ab_1.conda
      - conda: https://conda.anaconda.org/conda-forge/noarch/einops-0.8.1-pyhd8ed1ab_0.conda
      - conda: https://conda.anaconda.org/conda-forge/linux-64/elfutils-0.192-h7f4e02f_1.conda
      - conda: https://conda.anaconda.org/conda-forge/noarch/exceptiongroup-1.2.2-pyhd8ed1ab_1.conda
      - conda: https://conda.anaconda.org/conda-forge/noarch/executing-2.1.0-pyhd8ed1ab_1.conda
      - conda: https://conda.anaconda.org/conda-forge/noarch/filelock-3.18.0-pyhd8ed1ab_0.conda
      - conda: https://conda.anaconda.org/conda-forge/noarch/fsspec-2025.3.2-pyhd8ed1ab_0.conda
      - conda: https://conda.anaconda.org/conda-forge/linux-64/gflags-2.2.2-h5888daf_1005.conda
      - conda: https://conda.anaconda.org/conda-forge/linux-64/glog-0.7.1-hbabe93e_0.conda
      - conda: https://conda.anaconda.org/conda-forge/linux-64/gmp-6.3.0-hac33072_2.conda
      - conda: https://conda.anaconda.org/conda-forge/linux-64/gmpy2-2.1.5-py310he8512ff_3.conda
      - conda: https://conda.anaconda.org/conda-forge/linux-64/gnutls-3.8.9-h5746830_0.conda
      - conda: https://conda.anaconda.org/conda-forge/linux-64/gsl-2.7-he838d99_0.tar.bz2
      - conda: https://conda.anaconda.org/conda-forge/noarch/h2-4.2.0-pyhd8ed1ab_0.conda
      - conda: https://conda.anaconda.org/conda-forge/noarch/hpack-4.1.0-pyhd8ed1ab_0.conda
      - conda: https://conda.anaconda.org/bioconda/linux-64/htslib-1.21-h566b1c6_1.tar.bz2
      - conda: https://conda.anaconda.org/conda-forge/noarch/humanfriendly-10.0-pyh707e725_8.conda
      - conda: https://conda.anaconda.org/conda-forge/noarch/hyperframe-6.1.0-pyhd8ed1ab_0.conda
      - conda: https://conda.anaconda.org/conda-forge/noarch/hypothesis-6.131.3-pyha770c72_0.conda
      - conda: https://conda.anaconda.org/conda-forge/noarch/icecream-2.1.4-pyhd8ed1ab_0.conda
      - conda: https://conda.anaconda.org/conda-forge/noarch/identify-2.6.9-pyhd8ed1ab_0.conda
      - conda: https://conda.anaconda.org/conda-forge/noarch/idna-3.10-pyhd8ed1ab_1.conda
      - conda: https://conda.anaconda.org/conda-forge/noarch/importlib-metadata-8.6.1-pyha770c72_0.conda
      - conda: https://conda.anaconda.org/conda-forge/noarch/iniconfig-2.0.0-pyhd8ed1ab_1.conda
      - conda: https://conda.anaconda.org/conda-forge/noarch/jinja2-3.1.6-pyhd8ed1ab_0.conda
      - conda: https://conda.anaconda.org/conda-forge/noarch/joblib-1.4.2-pyhd8ed1ab_1.conda
      - conda: https://conda.anaconda.org/conda-forge/linux-64/keyutils-1.6.1-h166bdaf_0.tar.bz2
      - conda: https://conda.anaconda.org/conda-forge/linux-64/krb5-1.21.3-h659f571_0.conda
      - conda: https://conda.anaconda.org/conda-forge/linux-64/ld_impl_linux-64-2.43-h712a8e2_4.conda
      - conda: https://conda.anaconda.org/conda-forge/linux-64/libabseil-20250127.1-cxx17_hbbce691_0.conda
      - conda: https://conda.anaconda.org/conda-forge/linux-64/libarchive-3.7.7-h4585015_3.conda
      - conda: https://conda.anaconda.org/conda-forge/linux-64/libarrow-19.0.1-h27f8bab_8_cpu.conda
      - conda: https://conda.anaconda.org/conda-forge/linux-64/libarrow-acero-19.0.1-hcb10f89_8_cpu.conda
      - conda: https://conda.anaconda.org/conda-forge/linux-64/libarrow-dataset-19.0.1-hcb10f89_8_cpu.conda
      - conda: https://conda.anaconda.org/conda-forge/linux-64/libarrow-substrait-19.0.1-h1bed206_8_cpu.conda
      - conda: https://conda.anaconda.org/conda-forge/linux-64/libasprintf-0.23.1-h8e693c7_0.conda
      - conda: https://conda.anaconda.org/conda-forge/linux-64/libblas-3.9.0-31_hfdb39a5_mkl.conda
      - conda: https://conda.anaconda.org/conda-forge/linux-64/libbrotlicommon-1.1.0-hb9d3cd8_2.conda
      - conda: https://conda.anaconda.org/conda-forge/linux-64/libbrotlidec-1.1.0-hb9d3cd8_2.conda
      - conda: https://conda.anaconda.org/conda-forge/linux-64/libbrotlienc-1.1.0-hb9d3cd8_2.conda
      - conda: https://conda.anaconda.org/conda-forge/linux-64/libcblas-3.9.0-31_h372d94f_mkl.conda
      - conda: https://conda.anaconda.org/conda-forge/linux-64/libcrc32c-1.1.2-h9c3ff4c_0.tar.bz2
      - conda: https://conda.anaconda.org/conda-forge/linux-64/libcurl-8.13.0-h332b0f4_0.conda
      - conda: https://conda.anaconda.org/conda-forge/linux-64/libdeflate-1.22-hb9d3cd8_0.conda
      - conda: https://conda.anaconda.org/conda-forge/linux-64/libedit-3.1.20250104-pl5321h7949ede_0.conda
      - conda: https://conda.anaconda.org/conda-forge/linux-64/libev-4.33-hd590300_2.conda
      - conda: https://conda.anaconda.org/conda-forge/linux-64/libevent-2.1.12-hf998b51_1.conda
      - conda: https://conda.anaconda.org/conda-forge/linux-64/libexpat-2.7.0-h5888daf_0.conda
      - conda: https://conda.anaconda.org/conda-forge/linux-64/libffi-3.4.6-h2dba641_1.conda
      - conda: https://conda.anaconda.org/conda-forge/linux-64/libgcc-14.2.0-h767d61c_2.conda
      - conda: https://conda.anaconda.org/conda-forge/linux-64/libgcc-ng-14.2.0-h69a702a_2.conda
      - conda: https://conda.anaconda.org/conda-forge/linux-64/libgettextpo-0.23.1-h5888daf_0.conda
      - conda: https://conda.anaconda.org/conda-forge/linux-64/libgoogle-cloud-2.36.0-hc4361e1_1.conda
      - conda: https://conda.anaconda.org/conda-forge/linux-64/libgoogle-cloud-storage-2.36.0-h0121fbd_1.conda
      - conda: https://conda.anaconda.org/conda-forge/linux-64/libgrpc-1.71.0-he753a82_0.conda
      - conda: https://conda.anaconda.org/conda-forge/linux-64/libhwloc-2.11.2-default_h0d58e46_1001.conda
      - conda: https://conda.anaconda.org/conda-forge/linux-64/libiconv-1.18-h4ce23a2_1.conda
      - conda: https://conda.anaconda.org/conda-forge/linux-64/libidn2-2.3.8-ha4ef2c3_0.conda
      - conda: https://conda.anaconda.org/conda-forge/linux-64/liblapack-3.9.0-31_hc41d3b0_mkl.conda
      - conda: https://conda.anaconda.org/conda-forge/linux-64/liblzma-5.8.1-hb9d3cd8_0.conda
      - conda: https://conda.anaconda.org/conda-forge/linux-64/libmicrohttpd-1.0.1-hbc5bc17_1.conda
      - conda: https://conda.anaconda.org/conda-forge/linux-64/libnghttp2-1.64.0-h161d5f1_0.conda
      - conda: https://conda.anaconda.org/conda-forge/linux-64/libnsl-2.0.1-hd590300_0.conda
      - conda: https://conda.anaconda.org/conda-forge/linux-64/libopentelemetry-cpp-1.20.0-hd1b1c89_0.conda
      - conda: https://conda.anaconda.org/conda-forge/linux-64/libopentelemetry-cpp-headers-1.20.0-ha770c72_0.conda
      - conda: https://conda.anaconda.org/conda-forge/linux-64/libparquet-19.0.1-h081d1f1_8_cpu.conda
      - conda: https://conda.anaconda.org/conda-forge/linux-64/libprotobuf-5.29.3-h501fc15_0.conda
      - conda: https://conda.anaconda.org/conda-forge/linux-64/libre2-11-2024.07.02-hba17884_3.conda
      - conda: https://conda.anaconda.org/conda-forge/linux-64/libsqlite-3.49.1-hee588c1_2.conda
      - conda: https://conda.anaconda.org/conda-forge/linux-64/libssh2-1.11.1-hf672d98_0.conda
      - conda: https://conda.anaconda.org/conda-forge/linux-64/libstdcxx-14.2.0-h8f9b012_2.conda
      - conda: https://conda.anaconda.org/conda-forge/linux-64/libstdcxx-ng-14.2.0-h4852527_2.conda
      - conda: https://conda.anaconda.org/conda-forge/linux-64/libtasn1-4.20.0-hb9d3cd8_0.conda
      - conda: https://conda.anaconda.org/conda-forge/linux-64/libthrift-0.21.0-h0e7cc3e_0.conda
      - conda: https://conda.anaconda.org/conda-forge/linux-64/libtorch-2.6.0-cpu_mkl_hf6ddc5a_104.conda
      - conda: https://conda.anaconda.org/conda-forge/linux-64/libunistring-0.9.10-h7f98852_0.tar.bz2
      - conda: https://conda.anaconda.org/conda-forge/linux-64/libunwind-1.6.2-h9c3ff4c_0.tar.bz2
      - conda: https://conda.anaconda.org/conda-forge/linux-64/libutf8proc-2.10.0-h4c51ac1_0.conda
      - conda: https://conda.anaconda.org/conda-forge/linux-64/libuuid-2.38.1-h0b41bf4_0.conda
      - conda: https://conda.anaconda.org/conda-forge/linux-64/libuv-1.50.0-hb9d3cd8_0.conda
      - conda: https://conda.anaconda.org/conda-forge/linux-64/libxcrypt-4.4.36-hd590300_1.conda
      - conda: https://conda.anaconda.org/conda-forge/linux-64/libxml2-2.13.7-h81593ed_1.conda
      - conda: https://conda.anaconda.org/conda-forge/linux-64/libzlib-1.3.1-hb9d3cd8_2.conda
      - conda: https://conda.anaconda.org/conda-forge/noarch/linkify-it-py-2.0.3-pyhd8ed1ab_1.conda
      - conda: https://conda.anaconda.org/conda-forge/linux-64/llvm-openmp-20.1.3-h024ca30_0.conda
      - conda: https://conda.anaconda.org/conda-forge/linux-64/llvmlite-0.44.0-py310h1a6248f_1.conda
      - conda: https://conda.anaconda.org/conda-forge/linux-64/loguru-0.7.2-py310hff52083_2.conda
      - conda: https://conda.anaconda.org/conda-forge/linux-64/lz4-c-1.10.0-h5888daf_1.conda
      - conda: https://conda.anaconda.org/conda-forge/linux-64/lzo-2.10-hd590300_1001.conda
      - conda: https://conda.anaconda.org/conda-forge/noarch/makefun-1.15.6-pyhd8ed1ab_1.conda
      - conda: https://conda.anaconda.org/conda-forge/noarch/markdown-it-py-3.0.0-pyhd8ed1ab_1.conda
      - conda: https://conda.anaconda.org/conda-forge/linux-64/markupsafe-3.0.2-py310h89163eb_1.conda
      - conda: https://conda.anaconda.org/conda-forge/linux-64/maturin-1.8.3-py310hdb7682f_0.conda
      - conda: https://conda.anaconda.org/conda-forge/noarch/mdit-py-plugins-0.4.2-pyhd8ed1ab_1.conda
      - conda: https://conda.anaconda.org/conda-forge/noarch/mdurl-0.1.2-pyhd8ed1ab_1.conda
      - conda: https://conda.anaconda.org/conda-forge/linux-64/memray-1.17.1-py310hfc232cf_0.conda
      - conda: https://conda.anaconda.org/conda-forge/linux-64/mkl-2024.2.2-ha957f24_16.conda
      - conda: https://conda.anaconda.org/conda-forge/noarch/more-itertools-10.6.0-pyhd8ed1ab_0.conda
      - conda: https://conda.anaconda.org/conda-forge/linux-64/mpc-1.3.1-h24ddda3_1.conda
      - conda: https://conda.anaconda.org/conda-forge/linux-64/mpfr-4.2.1-h90cbb55_3.conda
      - conda: https://conda.anaconda.org/conda-forge/noarch/mpmath-1.3.0-pyhd8ed1ab_1.conda
      - conda: https://conda.anaconda.org/conda-forge/noarch/mypy_extensions-1.0.0-pyha770c72_1.conda
      - conda: https://conda.anaconda.org/conda-forge/noarch/natsort-8.4.0-pyh29332c3_1.conda
      - conda: https://conda.anaconda.org/bioconda/linux-64/ncls-0.0.68-py310h1fe012e_5.tar.bz2
      - conda: https://conda.anaconda.org/conda-forge/linux-64/ncurses-6.5-h2d0b736_3.conda
      - conda: https://conda.anaconda.org/conda-forge/linux-64/nettle-3.9.1-h7ab15ed_0.conda
      - conda: https://conda.anaconda.org/conda-forge/noarch/networkx-3.4.2-pyh267e887_2.conda
      - conda: https://conda.anaconda.org/conda-forge/linux-64/nlohmann_json-3.12.0-h3f2d84a_0.conda
      - conda: https://conda.anaconda.org/conda-forge/noarch/nodeenv-1.9.1-pyhd8ed1ab_1.conda
      - conda: https://conda.anaconda.org/conda-forge/linux-64/numba-0.61.2-py310h699fe88_0.conda
      - conda: https://conda.anaconda.org/conda-forge/linux-64/numpy-2.2.4-py310hefbff90_0.conda
      - conda: https://conda.anaconda.org/conda-forge/linux-64/openssl-3.5.0-h7b32b05_0.conda
      - conda: https://conda.anaconda.org/conda-forge/linux-64/optree-0.15.0-py310h3788b33_0.conda
      - conda: https://conda.anaconda.org/conda-forge/linux-64/orc-2.1.1-h17f744e_1.conda
      - conda: https://conda.anaconda.org/conda-forge/linux-64/p11-kit-0.24.1-hc5aa10d_0.tar.bz2
      - conda: https://conda.anaconda.org/conda-forge/noarch/packaging-24.2-pyhd8ed1ab_2.conda
      - conda: https://conda.anaconda.org/conda-forge/linux-64/pandas-2.2.3-py310h5eaa309_3.conda
      - conda: https://conda.anaconda.org/conda-forge/noarch/pandera-0.23.1-hd8ed1ab_0.conda
      - conda: https://conda.anaconda.org/conda-forge/noarch/pandera-base-0.23.1-pyhd8ed1ab_0.conda
      - conda: https://conda.anaconda.org/conda-forge/linux-64/patchelf-0.17.2-h58526e2_0.conda
      - conda: https://conda.anaconda.org/conda-forge/linux-64/perl-5.32.1-7_hd590300_perl5.conda
      - conda: https://conda.anaconda.org/conda-forge/noarch/platformdirs-4.3.7-pyh29332c3_0.conda
      - conda: https://conda.anaconda.org/bioconda/linux-64/plink2-2.0.0a.6.9-h9948957_0.tar.bz2
      - conda: https://conda.anaconda.org/conda-forge/noarch/pluggy-1.5.0-pyhd8ed1ab_1.conda
      - conda: https://conda.anaconda.org/conda-forge/linux-64/polars-1.26.0-py310hc556931_0.conda
      - conda: https://conda.anaconda.org/conda-forge/noarch/pooch-1.8.2-pyhd8ed1ab_1.conda
      - conda: https://conda.anaconda.org/conda-forge/noarch/pre-commit-4.2.0-pyha770c72_0.conda
      - conda: https://conda.anaconda.org/conda-forge/linux-64/prometheus-cpp-1.3.0-ha5d0236_0.conda
      - conda: https://conda.anaconda.org/conda-forge/noarch/prompt-toolkit-3.0.36-pyha770c72_0.conda
      - conda: https://conda.anaconda.org/conda-forge/noarch/prompt_toolkit-3.0.36-hd8ed1ab_0.conda
      - conda: https://conda.anaconda.org/conda-forge/noarch/py-cpuinfo-9.0.0-pyhd8ed1ab_1.conda
      - conda: https://conda.anaconda.org/conda-forge/linux-64/py-spy-0.4.0-h4c5a871_1.conda
      - conda: https://conda.anaconda.org/conda-forge/linux-64/pyarrow-19.0.1-py310hff52083_0.conda
      - conda: https://conda.anaconda.org/conda-forge/linux-64/pyarrow-core-19.0.1-py310hac404ae_0_cpu.conda
      - conda: https://conda.anaconda.org/bioconda/linux-64/pybigwig-0.3.24-py310h95e9690_0.tar.bz2
      - conda: https://conda.anaconda.org/conda-forge/noarch/pybind11-2.13.6-pyh1ec8472_2.conda
      - conda: https://conda.anaconda.org/conda-forge/noarch/pybind11-global-2.13.6-pyh415d2e4_2.conda
      - conda: https://conda.anaconda.org/conda-forge/noarch/pycparser-2.22-pyh29332c3_1.conda
      - conda: https://conda.anaconda.org/conda-forge/noarch/pydantic-2.11.3-pyh3cfb1c2_0.conda
      - conda: https://conda.anaconda.org/conda-forge/linux-64/pydantic-core-2.33.1-py310hc1293b2_0.conda
      - conda: https://conda.anaconda.org/conda-forge/noarch/pygments-2.19.1-pyhd8ed1ab_0.conda
      - conda: https://conda.anaconda.org/bioconda/noarch/pyranges-0.1.4-pyhdfd78af_0.tar.bz2
      - conda: https://conda.anaconda.org/bioconda/linux-64/pysam-0.23.0-py310h64e62c9_0.tar.bz2
      - conda: https://conda.anaconda.org/conda-forge/noarch/pysocks-1.7.1-pyha55dd90_7.conda
      - conda: https://conda.anaconda.org/conda-forge/noarch/pytest-8.3.5-pyhd8ed1ab_0.conda
      - conda: https://conda.anaconda.org/conda-forge/noarch/pytest-benchmark-5.1.0-pyhd8ed1ab_2.conda
      - conda: https://conda.anaconda.org/conda-forge/noarch/pytest-cases-3.8.6-pyhd8ed1ab_1.conda
      - conda: https://conda.anaconda.org/conda-forge/noarch/pytest-cov-6.1.1-pyhd8ed1ab_0.conda
      - conda: https://conda.anaconda.org/conda-forge/linux-64/python-3.10.17-hd6af730_0_cpython.conda
      - conda: https://conda.anaconda.org/conda-forge/noarch/python-dateutil-2.9.0.post0-pyhff2d567_1.conda
      - conda: https://conda.anaconda.org/conda-forge/noarch/python-tzdata-2025.2-pyhd8ed1ab_0.conda
      - conda: https://conda.anaconda.org/conda-forge/linux-64/python_abi-3.10-6_cp310.conda
      - conda: https://conda.anaconda.org/conda-forge/linux-64/pytorch-2.6.0-cpu_mkl_py310_h8ec2884_104.conda
      - conda: https://conda.anaconda.org/conda-forge/linux-64/pytorch-cpu-2.6.0-cpu_mkl_hc60beec_104.conda
      - conda: https://conda.anaconda.org/conda-forge/noarch/pytz-2025.2-pyhd8ed1ab_0.conda
      - conda: https://conda.anaconda.org/conda-forge/linux-64/pyyaml-6.0.2-py310h89163eb_2.conda
      - conda: https://conda.anaconda.org/conda-forge/noarch/questionary-2.1.0-pyhd8ed1ab_1.conda
      - conda: https://conda.anaconda.org/conda-forge/linux-64/re2-2024.07.02-h9925aae_3.conda
      - conda: https://conda.anaconda.org/conda-forge/linux-64/readline-8.2-h8c095d6_2.conda
      - conda: https://conda.anaconda.org/conda-forge/noarch/requests-2.32.3-pyhd8ed1ab_1.conda
      - conda: https://conda.anaconda.org/conda-forge/noarch/rich-14.0.0-pyh29332c3_0.conda
      - conda: https://conda.anaconda.org/conda-forge/linux-64/ruff-0.11.6-py310h01b0e6a_0.conda
      - conda: https://conda.anaconda.org/conda-forge/linux-64/s2n-1.5.16-hba75a32_1.conda
      - conda: https://conda.anaconda.org/bioconda/linux-64/samtools-1.21-h96c455f_1.tar.bz2
      - conda: https://conda.anaconda.org/conda-forge/noarch/setuptools-75.8.2-pyhff2d567_0.conda
      - conda: https://conda.anaconda.org/conda-forge/noarch/shellingham-1.5.4-pyhd8ed1ab_1.conda
      - conda: https://conda.anaconda.org/conda-forge/noarch/six-1.17.0-pyhd8ed1ab_0.conda
      - conda: https://conda.anaconda.org/conda-forge/linux-64/sleef-3.8-h1b44611_0.conda
      - conda: https://conda.anaconda.org/conda-forge/linux-64/snappy-1.2.1-h8bd8927_1.conda
      - conda: https://conda.anaconda.org/bioconda/linux-64/sorted_nearest-0.0.39-py310h1fe012e_5.tar.bz2
      - conda: https://conda.anaconda.org/conda-forge/noarch/sortedcontainers-2.4.0-pyhd8ed1ab_1.conda
      - conda: https://conda.anaconda.org/conda-forge/noarch/sympy-1.13.3-pyh2585a3b_105.conda
      - conda: https://conda.anaconda.org/conda-forge/noarch/tabulate-0.9.0-pyhd8ed1ab_2.conda
      - conda: https://conda.anaconda.org/conda-forge/linux-64/tbb-2021.13.0-hceb3a55_1.conda
      - conda: https://conda.anaconda.org/conda-forge/noarch/termcolor-2.5.0-pyhd8ed1ab_1.conda
      - conda: https://conda.anaconda.org/conda-forge/noarch/textual-3.1.0-pyhd8ed1ab_0.conda
      - conda: https://conda.anaconda.org/conda-forge/linux-64/tk-8.6.13-noxft_h4845f30_101.conda
      - conda: https://conda.anaconda.org/conda-forge/noarch/toml-0.10.2-pyhd8ed1ab_1.conda
      - conda: https://conda.anaconda.org/conda-forge/noarch/tomli-2.2.1-pyhd8ed1ab_1.conda
      - conda: https://conda.anaconda.org/conda-forge/noarch/tomlkit-0.13.2-pyha770c72_1.conda
      - conda: https://conda.anaconda.org/conda-forge/noarch/tqdm-4.67.1-pyhd8ed1ab_1.conda
      - conda: https://conda.anaconda.org/conda-forge/noarch/typeguard-4.4.2-pyhd8ed1ab_0.conda
      - conda: https://conda.anaconda.org/conda-forge/noarch/typer-0.15.2-pyhff008b6_0.conda
      - conda: https://conda.anaconda.org/conda-forge/noarch/typer-slim-0.15.2-pyh29332c3_0.conda
      - conda: https://conda.anaconda.org/conda-forge/noarch/typer-slim-standard-0.15.2-h801b22e_0.conda
      - conda: https://conda.anaconda.org/conda-forge/noarch/typing-extensions-4.13.2-h0e9735f_0.conda
      - conda: https://conda.anaconda.org/conda-forge/noarch/typing-inspection-0.4.0-pyhd8ed1ab_0.conda
      - conda: https://conda.anaconda.org/conda-forge/noarch/typing_extensions-4.13.2-pyh29332c3_0.conda
      - conda: https://conda.anaconda.org/conda-forge/noarch/typing_inspect-0.9.0-pyhd8ed1ab_1.conda
      - conda: https://conda.anaconda.org/conda-forge/noarch/tzdata-2025b-h78e105d_0.conda
      - conda: https://conda.anaconda.org/conda-forge/noarch/uc-micro-py-1.0.3-pyhd8ed1ab_1.conda
      - conda: https://conda.anaconda.org/conda-forge/linux-64/ukkonen-1.0.1-py310h3788b33_5.conda
      - conda: https://conda.anaconda.org/conda-forge/noarch/urllib3-2.4.0-pyhd8ed1ab_0.conda
      - conda: https://conda.anaconda.org/conda-forge/linux-64/uv-0.7.2-h2f11bb8_1.conda
      - conda: https://conda.anaconda.org/conda-forge/noarch/virtualenv-20.30.0-pyhd8ed1ab_0.conda
      - conda: https://conda.anaconda.org/conda-forge/noarch/wcwidth-0.2.13-pyhd8ed1ab_1.conda
      - conda: https://conda.anaconda.org/conda-forge/linux-64/yaml-0.2.5-h7f98852_2.tar.bz2
      - conda: https://conda.anaconda.org/conda-forge/noarch/zipp-3.21.0-pyhd8ed1ab_1.conda
      - conda: https://conda.anaconda.org/conda-forge/linux-64/zlib-1.3.1-hb9d3cd8_2.conda
      - conda: https://conda.anaconda.org/conda-forge/linux-64/zstandard-0.23.0-py310ha75aee5_1.conda
      - conda: https://conda.anaconda.org/conda-forge/linux-64/zstd-1.5.7-hb8e6e7a_2.conda
      - pypi: https://files.pythonhosted.org/packages/2d/ea/d6230cc9772edca0fd8c91638dc1c2e2def09b9a22cfabe6532906e96aea/basenji2_pytorch-0.1.2-py3-none-any.whl
      - pypi: https://files.pythonhosted.org/packages/78/05/536d025b3e17cf938f836665dde32e86f65ee76acd0ae14e22bda6aee274/beartype-0.20.2-py3-none-any.whl
      - pypi: https://files.pythonhosted.org/packages/28/53/21f7b97e82772caa61541348427f42435120b32961c92d16f9c8ce9757d6/cslug-1.0.0-py3-none-any.whl
      - pypi: https://files.pythonhosted.org/packages/c8/14/299f99ce0fde4985cc5ba6f2258c624a5b9bbc547c3d243d99919ca53761/cyclopts-3.14.2-py3-none-any.whl
      - pypi: https://files.pythonhosted.org/packages/d5/7c/e9fcff7623954d86bdc17782036cbf715ecab1bec4847c008557affe1ca8/docstring_parser-0.16-py3-none-any.whl
      - pypi: https://files.pythonhosted.org/packages/8f/d7/9322c609343d929e75e7e5e6255e614fcc67572cfd083959cdef3b7aad79/docutils-0.21.2-py3-none-any.whl
      - pypi: https://files.pythonhosted.org/packages/f1/30/04cb01835cd32cdb37abd062b6499f5fe6ec28766145bfaf67b409351251/genoray-0.10.5-py3-none-any.whl
      - pypi: https://files.pythonhosted.org/packages/ac/8e/0eccb528701273640dd4f13678a0c1352176166aecd1ee7f4fa29355132b/hirola-0.3.0-py3-none-manylinux_2_17_x86_64.manylinux2014_x86_64.whl
      - pypi: https://files.pythonhosted.org/packages/1a/c1/31b3184cba7b257a4a3b5ca5b88b9204ccb7aa02fe3c992280899293ed54/lightning_utilities-0.14.3-py3-none-any.whl
      - pypi: https://files.pythonhosted.org/packages/a9/a6/aa38bddc9f8d90e5ce14023f06ccbf642ab5d507da1ffafb031c0f332dc6/numerary-0.4.4-py3-none-any.whl
      - pypi: https://files.pythonhosted.org/packages/55/20/93ef95a37e1aa3c3dd2ca1cd1cba8c8849823311d034921c0ec38949ffad/Pgenlib-0.92.0-cp310-cp310-manylinux_2_17_x86_64.manylinux2014_x86_64.whl
      - pypi: https://files.pythonhosted.org/packages/5b/bc/246f452431c592a2a424050e8bb9ccf494fb47613fd97c912f4d573a5e3b/phantom_types-3.0.2-py3-none-any.whl
      - pypi: https://files.pythonhosted.org/packages/82/ff/5701f79317a1a03e5ee8a1bf48e7273a8445162a2774e51fc06411a67c89/pytorch_lightning-2.5.1-py3-none-any.whl
      - pypi: https://files.pythonhosted.org/packages/fd/bc/cc4e3dbc5e7992398dcb7a8eda0cbcf4fb792a0cdb93f857b478bf3cf884/rich_rst-1.3.1-py3-none-any.whl
      - pypi: https://files.pythonhosted.org/packages/f5/a1/6de4f7bf0a7704a200de5d0fbaf4d333fd5ca56b9a3e6f3a3ad05e99ba98/seqpro-0.3.2-cp39-abi3-manylinux_2_28_x86_64.whl
      - pypi: https://files.pythonhosted.org/packages/72/25/973bd6128381951b23cdcd8a9870c6dcfc5606cb864df8eabd82e529f9c1/torchinfo-1.8.0-py3-none-any.whl
      - pypi: https://files.pythonhosted.org/packages/e0/ee/4d0a7213a6f412afb3483031009a3b970dd7bed3be24de95ab04fba1c05a/torchmetrics-1.7.1-py3-none-any.whl
  docs:
    channels:
    - url: https://conda.anaconda.org/conda-forge/
    - url: https://conda.anaconda.org/bioconda/
    indexes:
    - https://pypi.org/simple
    packages:
      linux-64:
      - conda: https://conda.anaconda.org/conda-forge/linux-64/_openmp_mutex-4.5-3_kmp_llvm.conda
      - conda: https://conda.anaconda.org/conda-forge/noarch/_x86_64-microarch-level-1-2_x86_64.conda
      - conda: https://conda.anaconda.org/conda-forge/noarch/accessible-pygments-0.0.5-pyhd8ed1ab_1.conda
      - conda: https://conda.anaconda.org/conda-forge/noarch/alabaster-1.0.0-pyhd8ed1ab_1.conda
      - conda: https://conda.anaconda.org/conda-forge/noarch/annotated-types-0.7.0-pyhd8ed1ab_1.conda
      - conda: https://conda.anaconda.org/conda-forge/noarch/anyio-4.9.0-pyh29332c3_0.conda
      - conda: https://conda.anaconda.org/conda-forge/noarch/argcomplete-3.5.2-pyhd8ed1ab_0.conda
      - conda: https://conda.anaconda.org/conda-forge/noarch/asttokens-3.0.0-pyhd8ed1ab_1.conda
      - conda: https://conda.anaconda.org/conda-forge/noarch/attrs-25.3.0-pyh71513ae_0.conda
      - conda: https://conda.anaconda.org/conda-forge/noarch/awkward-2.8.1-pyhd8ed1ab_0.conda
      - conda: https://conda.anaconda.org/conda-forge/linux-64/awkward-cpp-45-py312ha6dbfeb_100.conda
      - conda: https://conda.anaconda.org/conda-forge/linux-64/aws-c-auth-0.9.0-h094d708_2.conda
      - conda: https://conda.anaconda.org/conda-forge/linux-64/aws-c-cal-0.8.9-hada3f3f_0.conda
      - conda: https://conda.anaconda.org/conda-forge/linux-64/aws-c-common-0.12.2-hb9d3cd8_0.conda
      - conda: https://conda.anaconda.org/conda-forge/linux-64/aws-c-compression-0.3.1-hc2d532b_4.conda
      - conda: https://conda.anaconda.org/conda-forge/linux-64/aws-c-event-stream-0.5.4-h8170a11_5.conda
      - conda: https://conda.anaconda.org/conda-forge/linux-64/aws-c-http-0.9.5-hca9d837_2.conda
      - conda: https://conda.anaconda.org/conda-forge/linux-64/aws-c-io-0.18.0-h7b13e6b_1.conda
      - conda: https://conda.anaconda.org/conda-forge/linux-64/aws-c-mqtt-0.12.3-h773eac8_2.conda
      - conda: https://conda.anaconda.org/conda-forge/linux-64/aws-c-s3-0.7.15-h46af1f8_1.conda
      - conda: https://conda.anaconda.org/conda-forge/linux-64/aws-c-sdkutils-0.2.3-hc2d532b_4.conda
      - conda: https://conda.anaconda.org/conda-forge/linux-64/aws-checksums-0.2.5-hc2d532b_1.conda
      - conda: https://conda.anaconda.org/conda-forge/linux-64/aws-crt-cpp-0.32.4-h7d42c6f_0.conda
      - conda: https://conda.anaconda.org/conda-forge/linux-64/aws-sdk-cpp-1.11.510-h5b777a2_5.conda
      - conda: https://conda.anaconda.org/conda-forge/linux-64/azure-core-cpp-1.14.0-h5cfcd09_0.conda
      - conda: https://conda.anaconda.org/conda-forge/linux-64/azure-identity-cpp-1.10.0-h113e628_0.conda
      - conda: https://conda.anaconda.org/conda-forge/linux-64/azure-storage-blobs-cpp-12.13.0-h3cf044e_1.conda
      - conda: https://conda.anaconda.org/conda-forge/linux-64/azure-storage-common-cpp-12.8.0-h736e048_1.conda
      - conda: https://conda.anaconda.org/conda-forge/linux-64/azure-storage-files-datalake-cpp-12.12.0-ha633028_1.conda
      - conda: https://conda.anaconda.org/conda-forge/noarch/babel-2.17.0-pyhd8ed1ab_0.conda
      - conda: https://conda.anaconda.org/bioconda/linux-64/bcftools-1.21-h3a4d415_1.tar.bz2
      - conda: https://conda.anaconda.org/conda-forge/noarch/beautifulsoup4-4.13.4-pyha770c72_0.conda
      - conda: https://conda.anaconda.org/conda-forge/noarch/bleach-6.2.0-pyh29332c3_4.conda
      - conda: https://conda.anaconda.org/conda-forge/noarch/bleach-with-css-6.2.0-h82add2a_4.conda
      - conda: https://conda.anaconda.org/conda-forge/linux-64/brotli-python-1.1.0-py312h2ec8cdc_2.conda
      - conda: https://conda.anaconda.org/conda-forge/linux-64/bzip2-1.0.8-h4bc722e_7.conda
      - conda: https://conda.anaconda.org/conda-forge/linux-64/c-ares-1.34.5-hb9d3cd8_0.conda
      - conda: https://conda.anaconda.org/conda-forge/linux-64/ca-certificates-2025.1.31-hbcca054_0.conda
      - conda: https://conda.anaconda.org/conda-forge/noarch/certifi-2025.1.31-pyhd8ed1ab_0.conda
      - conda: https://conda.anaconda.org/conda-forge/linux-64/cffi-1.17.1-py312h06ac9bb_0.conda
      - conda: https://conda.anaconda.org/conda-forge/noarch/cfgv-3.3.1-pyhd8ed1ab_1.conda
      - conda: https://conda.anaconda.org/conda-forge/noarch/charset-normalizer-3.4.1-pyhd8ed1ab_0.conda
      - conda: https://conda.anaconda.org/conda-forge/noarch/click-8.1.8-pyh707e725_0.conda
      - conda: https://conda.anaconda.org/conda-forge/noarch/colorama-0.4.6-pyhd8ed1ab_1.conda
      - conda: https://conda.anaconda.org/conda-forge/noarch/coloredlogs-15.0.1-pyhd8ed1ab_4.conda
      - conda: https://conda.anaconda.org/conda-forge/noarch/comm-0.2.2-pyhd8ed1ab_1.conda
      - conda: https://conda.anaconda.org/conda-forge/noarch/commitizen-4.6.0-pyhd8ed1ab_0.conda
      - conda: https://conda.anaconda.org/conda-forge/linux-64/coverage-7.8.0-py312h178313f_0.conda
      - conda: https://conda.anaconda.org/conda-forge/noarch/cpython-3.12.10-py312hd8ed1ab_0.conda
      - conda: https://conda.anaconda.org/bioconda/linux-64/cyvcf2-0.31.1-py312h68a07e8_1.tar.bz2
      - conda: https://conda.anaconda.org/conda-forge/linux-64/debugpy-1.8.14-py312h2ec8cdc_0.conda
      - conda: https://conda.anaconda.org/conda-forge/noarch/decli-0.6.2-pyhd8ed1ab_1.conda
      - conda: https://conda.anaconda.org/conda-forge/noarch/decopatch-1.4.10-pyhd8ed1ab_1.conda
      - conda: https://conda.anaconda.org/conda-forge/noarch/decorator-5.2.1-pyhd8ed1ab_0.conda
      - conda: https://conda.anaconda.org/conda-forge/noarch/defusedxml-0.7.1-pyhd8ed1ab_0.tar.bz2
      - conda: https://conda.anaconda.org/conda-forge/noarch/distlib-0.3.9-pyhd8ed1ab_1.conda
      - conda: https://conda.anaconda.org/conda-forge/noarch/docutils-0.21.2-pyhd8ed1ab_1.conda
      - conda: https://conda.anaconda.org/conda-forge/noarch/einops-0.8.1-pyhd8ed1ab_0.conda
      - conda: https://conda.anaconda.org/conda-forge/linux-64/elfutils-0.192-h7f4e02f_1.conda
      - conda: https://conda.anaconda.org/conda-forge/noarch/exceptiongroup-1.2.2-pyhd8ed1ab_1.conda
      - conda: https://conda.anaconda.org/conda-forge/noarch/executing-2.1.0-pyhd8ed1ab_1.conda
      - conda: https://conda.anaconda.org/conda-forge/noarch/filelock-3.18.0-pyhd8ed1ab_0.conda
      - conda: https://conda.anaconda.org/conda-forge/noarch/fsspec-2025.3.2-pyhd8ed1ab_0.conda
      - conda: https://conda.anaconda.org/conda-forge/linux-64/gflags-2.2.2-h5888daf_1005.conda
      - conda: https://conda.anaconda.org/conda-forge/linux-64/glog-0.7.1-hbabe93e_0.conda
      - conda: https://conda.anaconda.org/conda-forge/linux-64/gmp-6.3.0-hac33072_2.conda
      - conda: https://conda.anaconda.org/conda-forge/linux-64/gmpy2-2.2.1-py312h7201bc8_0.conda
      - conda: https://conda.anaconda.org/conda-forge/linux-64/gnutls-3.8.9-h5746830_0.conda
      - conda: https://conda.anaconda.org/conda-forge/linux-64/gsl-2.7-he838d99_0.tar.bz2
      - conda: https://conda.anaconda.org/conda-forge/noarch/h11-0.14.0-pyhd8ed1ab_1.conda
      - conda: https://conda.anaconda.org/conda-forge/noarch/h2-4.2.0-pyhd8ed1ab_0.conda
      - conda: https://conda.anaconda.org/conda-forge/noarch/hpack-4.1.0-pyhd8ed1ab_0.conda
      - conda: https://conda.anaconda.org/bioconda/linux-64/htslib-1.21-h566b1c6_1.tar.bz2
      - conda: https://conda.anaconda.org/conda-forge/noarch/humanfriendly-10.0-pyh707e725_8.conda
      - conda: https://conda.anaconda.org/conda-forge/noarch/hyperframe-6.1.0-pyhd8ed1ab_0.conda
      - conda: https://conda.anaconda.org/conda-forge/noarch/hypothesis-6.131.3-pyha770c72_0.conda
      - conda: https://conda.anaconda.org/conda-forge/noarch/icecream-2.1.4-pyhd8ed1ab_0.conda
      - conda: https://conda.anaconda.org/conda-forge/noarch/identify-2.6.9-pyhd8ed1ab_0.conda
      - conda: https://conda.anaconda.org/conda-forge/noarch/idna-3.10-pyhd8ed1ab_1.conda
      - conda: https://conda.anaconda.org/conda-forge/noarch/imagesize-1.4.1-pyhd8ed1ab_0.tar.bz2
      - conda: https://conda.anaconda.org/conda-forge/noarch/importlib-metadata-8.6.1-pyha770c72_0.conda
      - conda: https://conda.anaconda.org/conda-forge/noarch/importlib_resources-6.5.2-pyhd8ed1ab_0.conda
      - conda: https://conda.anaconda.org/conda-forge/noarch/iniconfig-2.0.0-pyhd8ed1ab_1.conda
      - conda: https://conda.anaconda.org/conda-forge/noarch/ipykernel-6.29.5-pyh3099207_0.conda
      - conda: https://conda.anaconda.org/conda-forge/noarch/ipython-8.35.0-pyh907856f_0.conda
      - conda: https://conda.anaconda.org/conda-forge/noarch/ipywidgets-8.1.6-pyhd8ed1ab_0.conda
      - conda: https://conda.anaconda.org/conda-forge/noarch/jedi-0.19.2-pyhd8ed1ab_1.conda
      - conda: https://conda.anaconda.org/conda-forge/noarch/jinja2-3.1.6-pyhd8ed1ab_0.conda
      - conda: https://conda.anaconda.org/conda-forge/noarch/joblib-1.4.2-pyhd8ed1ab_1.conda
      - conda: https://conda.anaconda.org/conda-forge/noarch/jsonschema-4.23.0-pyhd8ed1ab_1.conda
      - conda: https://conda.anaconda.org/conda-forge/noarch/jsonschema-specifications-2024.10.1-pyhd8ed1ab_1.conda
      - conda: https://conda.anaconda.org/conda-forge/noarch/jupyter_client-8.6.3-pyhd8ed1ab_1.conda
      - conda: https://conda.anaconda.org/conda-forge/noarch/jupyter_core-5.7.2-pyh31011fe_1.conda
      - conda: https://conda.anaconda.org/conda-forge/noarch/jupyterlab_pygments-0.3.0-pyhd8ed1ab_2.conda
      - conda: https://conda.anaconda.org/conda-forge/noarch/jupyterlab_widgets-3.0.14-pyhd8ed1ab_0.conda
      - conda: https://conda.anaconda.org/conda-forge/linux-64/keyutils-1.6.1-h166bdaf_0.tar.bz2
      - conda: https://conda.anaconda.org/conda-forge/linux-64/krb5-1.21.3-h659f571_0.conda
      - conda: https://conda.anaconda.org/conda-forge/linux-64/ld_impl_linux-64-2.43-h712a8e2_4.conda
      - conda: https://conda.anaconda.org/conda-forge/linux-64/libabseil-20250127.1-cxx17_hbbce691_0.conda
      - conda: https://conda.anaconda.org/conda-forge/linux-64/libarchive-3.7.7-h4585015_3.conda
      - conda: https://conda.anaconda.org/conda-forge/linux-64/libarrow-20.0.0-hf00d7f4_1_cpu.conda
      - conda: https://conda.anaconda.org/conda-forge/linux-64/libarrow-acero-20.0.0-hcb10f89_1_cpu.conda
      - conda: https://conda.anaconda.org/conda-forge/linux-64/libarrow-dataset-20.0.0-hcb10f89_1_cpu.conda
      - conda: https://conda.anaconda.org/conda-forge/linux-64/libarrow-substrait-20.0.0-h1bed206_1_cpu.conda
      - conda: https://conda.anaconda.org/conda-forge/linux-64/libasprintf-0.23.1-h8e693c7_0.conda
      - conda: https://conda.anaconda.org/conda-forge/linux-64/libblas-3.9.0-31_hfdb39a5_mkl.conda
      - conda: https://conda.anaconda.org/conda-forge/linux-64/libbrotlicommon-1.1.0-hb9d3cd8_2.conda
      - conda: https://conda.anaconda.org/conda-forge/linux-64/libbrotlidec-1.1.0-hb9d3cd8_2.conda
      - conda: https://conda.anaconda.org/conda-forge/linux-64/libbrotlienc-1.1.0-hb9d3cd8_2.conda
      - conda: https://conda.anaconda.org/conda-forge/linux-64/libcblas-3.9.0-31_h372d94f_mkl.conda
      - conda: https://conda.anaconda.org/conda-forge/linux-64/libcrc32c-1.1.2-h9c3ff4c_0.tar.bz2
      - conda: https://conda.anaconda.org/conda-forge/linux-64/libcurl-8.13.0-h332b0f4_0.conda
      - conda: https://conda.anaconda.org/conda-forge/linux-64/libdeflate-1.22-hb9d3cd8_0.conda
      - conda: https://conda.anaconda.org/conda-forge/linux-64/libedit-3.1.20250104-pl5321h7949ede_0.conda
      - conda: https://conda.anaconda.org/conda-forge/linux-64/libev-4.33-hd590300_2.conda
      - conda: https://conda.anaconda.org/conda-forge/linux-64/libevent-2.1.12-hf998b51_1.conda
      - conda: https://conda.anaconda.org/conda-forge/linux-64/libexpat-2.7.0-h5888daf_0.conda
      - conda: https://conda.anaconda.org/conda-forge/linux-64/libffi-3.4.6-h2dba641_1.conda
      - conda: https://conda.anaconda.org/conda-forge/linux-64/libgcc-14.2.0-h767d61c_2.conda
      - conda: https://conda.anaconda.org/conda-forge/linux-64/libgcc-ng-14.2.0-h69a702a_2.conda
      - conda: https://conda.anaconda.org/conda-forge/linux-64/libgettextpo-0.23.1-h5888daf_0.conda
      - conda: https://conda.anaconda.org/conda-forge/linux-64/libgoogle-cloud-2.36.0-hc4361e1_1.conda
      - conda: https://conda.anaconda.org/conda-forge/linux-64/libgoogle-cloud-storage-2.36.0-h0121fbd_1.conda
      - conda: https://conda.anaconda.org/conda-forge/linux-64/libgrpc-1.71.0-he753a82_0.conda
      - conda: https://conda.anaconda.org/conda-forge/linux-64/libhwloc-2.11.2-default_h0d58e46_1001.conda
      - conda: https://conda.anaconda.org/conda-forge/linux-64/libiconv-1.18-h4ce23a2_1.conda
      - conda: https://conda.anaconda.org/conda-forge/linux-64/libidn2-2.3.8-ha4ef2c3_0.conda
      - conda: https://conda.anaconda.org/conda-forge/linux-64/liblapack-3.9.0-31_hc41d3b0_mkl.conda
      - conda: https://conda.anaconda.org/conda-forge/linux-64/liblzma-5.8.1-hb9d3cd8_0.conda
      - conda: https://conda.anaconda.org/conda-forge/linux-64/libmicrohttpd-1.0.1-hbc5bc17_1.conda
      - conda: https://conda.anaconda.org/conda-forge/linux-64/libnghttp2-1.64.0-h161d5f1_0.conda
      - conda: https://conda.anaconda.org/conda-forge/linux-64/libnsl-2.0.1-hd590300_0.conda
      - conda: https://conda.anaconda.org/conda-forge/linux-64/libopentelemetry-cpp-1.20.0-hd1b1c89_0.conda
      - conda: https://conda.anaconda.org/conda-forge/linux-64/libopentelemetry-cpp-headers-1.20.0-ha770c72_0.conda
      - conda: https://conda.anaconda.org/conda-forge/linux-64/libparquet-20.0.0-h081d1f1_1_cpu.conda
      - conda: https://conda.anaconda.org/conda-forge/linux-64/libprotobuf-5.29.3-h501fc15_0.conda
      - conda: https://conda.anaconda.org/conda-forge/linux-64/libre2-11-2024.07.02-hba17884_3.conda
      - conda: https://conda.anaconda.org/conda-forge/linux-64/libsodium-1.0.20-h4ab18f5_0.conda
      - conda: https://conda.anaconda.org/conda-forge/linux-64/libsqlite-3.49.1-hee588c1_2.conda
      - conda: https://conda.anaconda.org/conda-forge/linux-64/libssh2-1.11.1-hf672d98_0.conda
      - conda: https://conda.anaconda.org/conda-forge/linux-64/libstdcxx-14.2.0-h8f9b012_2.conda
      - conda: https://conda.anaconda.org/conda-forge/linux-64/libstdcxx-ng-14.2.0-h4852527_2.conda
      - conda: https://conda.anaconda.org/conda-forge/linux-64/libtasn1-4.20.0-hb9d3cd8_0.conda
      - conda: https://conda.anaconda.org/conda-forge/linux-64/libthrift-0.21.0-h0e7cc3e_0.conda
      - conda: https://conda.anaconda.org/conda-forge/linux-64/libtorch-2.6.0-cpu_mkl_hf6ddc5a_104.conda
      - conda: https://conda.anaconda.org/conda-forge/linux-64/libunistring-0.9.10-h7f98852_0.tar.bz2
      - conda: https://conda.anaconda.org/conda-forge/linux-64/libunwind-1.6.2-h9c3ff4c_0.tar.bz2
      - conda: https://conda.anaconda.org/conda-forge/linux-64/libutf8proc-2.10.0-h4c51ac1_0.conda
      - conda: https://conda.anaconda.org/conda-forge/linux-64/libuuid-2.38.1-h0b41bf4_0.conda
      - conda: https://conda.anaconda.org/conda-forge/linux-64/libuv-1.50.0-hb9d3cd8_0.conda
      - conda: https://conda.anaconda.org/conda-forge/linux-64/libxcrypt-4.4.36-hd590300_1.conda
      - conda: https://conda.anaconda.org/conda-forge/linux-64/libxml2-2.13.7-h81593ed_1.conda
      - conda: https://conda.anaconda.org/conda-forge/linux-64/libzlib-1.3.1-hb9d3cd8_2.conda
      - conda: https://conda.anaconda.org/conda-forge/noarch/linkify-it-py-2.0.3-pyhd8ed1ab_1.conda
      - conda: https://conda.anaconda.org/conda-forge/linux-64/llvm-openmp-20.1.3-h024ca30_0.conda
      - conda: https://conda.anaconda.org/conda-forge/linux-64/llvmlite-0.44.0-py312h374181b_1.conda
      - conda: https://conda.anaconda.org/conda-forge/noarch/loguru-0.7.3-pyh707e725_0.conda
      - conda: https://conda.anaconda.org/conda-forge/linux-64/lz4-c-1.10.0-h5888daf_1.conda
      - conda: https://conda.anaconda.org/conda-forge/linux-64/lzo-2.10-hd590300_1001.conda
      - conda: https://conda.anaconda.org/conda-forge/noarch/makefun-1.15.6-pyhd8ed1ab_1.conda
      - conda: https://conda.anaconda.org/conda-forge/noarch/markdown-it-py-3.0.0-pyhd8ed1ab_1.conda
      - conda: https://conda.anaconda.org/conda-forge/linux-64/markupsafe-3.0.2-py312h178313f_1.conda
      - conda: https://conda.anaconda.org/conda-forge/noarch/matplotlib-inline-0.1.7-pyhd8ed1ab_1.conda
      - conda: https://conda.anaconda.org/conda-forge/linux-64/maturin-1.8.3-py312h6ab59e4_0.conda
      - conda: https://conda.anaconda.org/conda-forge/noarch/mdit-py-plugins-0.4.2-pyhd8ed1ab_1.conda
      - conda: https://conda.anaconda.org/conda-forge/noarch/mdurl-0.1.2-pyhd8ed1ab_1.conda
      - conda: https://conda.anaconda.org/conda-forge/linux-64/memray-1.17.1-py312hba68c3b_0.conda
      - conda: https://conda.anaconda.org/conda-forge/noarch/mistune-3.1.3-pyh29332c3_0.conda
      - conda: https://conda.anaconda.org/conda-forge/linux-64/mkl-2024.2.2-ha957f24_16.conda
      - conda: https://conda.anaconda.org/conda-forge/noarch/more-itertools-10.6.0-pyhd8ed1ab_0.conda
      - conda: https://conda.anaconda.org/conda-forge/linux-64/mpc-1.3.1-h24ddda3_1.conda
      - conda: https://conda.anaconda.org/conda-forge/linux-64/mpfr-4.2.1-h90cbb55_3.conda
      - conda: https://conda.anaconda.org/conda-forge/noarch/mpmath-1.3.0-pyhd8ed1ab_1.conda
      - conda: https://conda.anaconda.org/conda-forge/noarch/mypy_extensions-1.0.0-pyha770c72_1.conda
      - conda: https://conda.anaconda.org/conda-forge/noarch/myst-parser-4.0.1-pyhd8ed1ab_0.conda
      - conda: https://conda.anaconda.org/conda-forge/noarch/natsort-8.4.0-pyh29332c3_1.conda
      - conda: https://conda.anaconda.org/conda-forge/noarch/nbclient-0.10.2-pyhd8ed1ab_0.conda
      - conda: https://conda.anaconda.org/conda-forge/noarch/nbconvert-7.16.6-hb482800_0.conda
      - conda: https://conda.anaconda.org/conda-forge/noarch/nbconvert-core-7.16.6-pyh29332c3_0.conda
      - conda: https://conda.anaconda.org/conda-forge/noarch/nbconvert-pandoc-7.16.6-hed9df3c_0.conda
      - conda: https://conda.anaconda.org/conda-forge/noarch/nbformat-5.10.4-pyhd8ed1ab_1.conda
      - conda: https://conda.anaconda.org/conda-forge/noarch/nbsphinx-0.9.7-pyhd8ed1ab_0.conda
      - conda: https://conda.anaconda.org/bioconda/linux-64/ncls-0.0.68-py312h0fa9677_5.tar.bz2
      - conda: https://conda.anaconda.org/conda-forge/linux-64/ncurses-6.5-h2d0b736_3.conda
      - conda: https://conda.anaconda.org/conda-forge/noarch/nest-asyncio-1.6.0-pyhd8ed1ab_1.conda
      - conda: https://conda.anaconda.org/conda-forge/linux-64/nettle-3.9.1-h7ab15ed_0.conda
      - conda: https://conda.anaconda.org/conda-forge/noarch/networkx-3.4.2-pyh267e887_2.conda
      - conda: https://conda.anaconda.org/conda-forge/linux-64/nlohmann_json-3.12.0-h3f2d84a_0.conda
      - conda: https://conda.anaconda.org/conda-forge/noarch/nodeenv-1.9.1-pyhd8ed1ab_1.conda
      - conda: https://conda.anaconda.org/conda-forge/linux-64/numba-0.61.2-py312h2e6246c_0.conda
      - conda: https://conda.anaconda.org/conda-forge/linux-64/numpy-2.2.5-py312h72c5963_0.conda
      - conda: https://conda.anaconda.org/conda-forge/linux-64/openssl-3.5.0-h7b32b05_0.conda
      - conda: https://conda.anaconda.org/conda-forge/linux-64/optree-0.15.0-py312h68727a3_0.conda
      - conda: https://conda.anaconda.org/conda-forge/linux-64/orc-2.1.2-h17f744e_0.conda
      - conda: https://conda.anaconda.org/conda-forge/linux-64/p11-kit-0.24.1-hc5aa10d_0.tar.bz2
      - conda: https://conda.anaconda.org/conda-forge/noarch/packaging-24.2-pyhd8ed1ab_2.conda
      - conda: https://conda.anaconda.org/conda-forge/linux-64/pandas-2.2.3-py312hf9745cd_3.conda
      - conda: https://conda.anaconda.org/conda-forge/noarch/pandera-0.23.1-hd8ed1ab_0.conda
      - conda: https://conda.anaconda.org/conda-forge/noarch/pandera-base-0.23.1-pyhd8ed1ab_0.conda
      - conda: https://conda.anaconda.org/conda-forge/linux-64/pandoc-3.6.4-ha770c72_0.conda
      - conda: https://conda.anaconda.org/conda-forge/noarch/pandocfilters-1.5.0-pyhd8ed1ab_0.tar.bz2
      - conda: https://conda.anaconda.org/conda-forge/noarch/parso-0.8.4-pyhd8ed1ab_1.conda
      - conda: https://conda.anaconda.org/conda-forge/linux-64/patchelf-0.17.2-h58526e2_0.conda
      - conda: https://conda.anaconda.org/conda-forge/linux-64/perl-5.32.1-7_hd590300_perl5.conda
      - conda: https://conda.anaconda.org/conda-forge/noarch/pexpect-4.9.0-pyhd8ed1ab_1.conda
      - conda: https://conda.anaconda.org/conda-forge/noarch/pickleshare-0.7.5-pyhd8ed1ab_1004.conda
      - conda: https://conda.anaconda.org/conda-forge/noarch/pkgutil-resolve-name-1.3.10-pyhd8ed1ab_2.conda
      - conda: https://conda.anaconda.org/conda-forge/noarch/platformdirs-4.3.7-pyh29332c3_0.conda
      - conda: https://conda.anaconda.org/bioconda/linux-64/plink2-2.0.0a.6.9-h9948957_0.tar.bz2
      - conda: https://conda.anaconda.org/conda-forge/noarch/pluggy-1.5.0-pyhd8ed1ab_1.conda
      - conda: https://conda.anaconda.org/conda-forge/linux-64/polars-1.26.0-py312hda0fa55_0.conda
      - conda: https://conda.anaconda.org/conda-forge/noarch/pooch-1.8.2-pyhd8ed1ab_1.conda
      - conda: https://conda.anaconda.org/conda-forge/noarch/pre-commit-4.2.0-pyha770c72_0.conda
      - conda: https://conda.anaconda.org/conda-forge/linux-64/prometheus-cpp-1.3.0-ha5d0236_0.conda
      - conda: https://conda.anaconda.org/conda-forge/noarch/prompt-toolkit-3.0.51-pyha770c72_0.conda
      - conda: https://conda.anaconda.org/conda-forge/noarch/prompt_toolkit-3.0.51-hd8ed1ab_0.conda
      - conda: https://conda.anaconda.org/conda-forge/linux-64/psutil-7.0.0-py312h66e93f0_0.conda
      - conda: https://conda.anaconda.org/conda-forge/noarch/ptyprocess-0.7.0-pyhd8ed1ab_1.conda
      - conda: https://conda.anaconda.org/conda-forge/noarch/pure_eval-0.2.3-pyhd8ed1ab_1.conda
      - conda: https://conda.anaconda.org/conda-forge/noarch/py-cpuinfo-9.0.0-pyhd8ed1ab_1.conda
      - conda: https://conda.anaconda.org/conda-forge/linux-64/py-spy-0.4.0-h4c5a871_1.conda
      - conda: https://conda.anaconda.org/conda-forge/linux-64/pyarrow-20.0.0-py312h7900ff3_0.conda
      - conda: https://conda.anaconda.org/conda-forge/linux-64/pyarrow-core-20.0.0-py312h01725c0_0_cpu.conda
      - conda: https://conda.anaconda.org/bioconda/linux-64/pybigwig-0.3.24-py312h0e9d276_0.tar.bz2
      - conda: https://conda.anaconda.org/conda-forge/noarch/pybind11-2.13.6-pyh1ec8472_2.conda
      - conda: https://conda.anaconda.org/conda-forge/noarch/pybind11-global-2.13.6-pyh415d2e4_2.conda
      - conda: https://conda.anaconda.org/conda-forge/noarch/pycparser-2.22-pyh29332c3_1.conda
      - conda: https://conda.anaconda.org/conda-forge/noarch/pydantic-2.11.3-pyh3cfb1c2_0.conda
      - conda: https://conda.anaconda.org/conda-forge/linux-64/pydantic-core-2.33.1-py312h3b7be25_0.conda
      - conda: https://conda.anaconda.org/conda-forge/noarch/pydata-sphinx-theme-0.15.4-pyhd8ed1ab_0.conda
      - conda: https://conda.anaconda.org/conda-forge/noarch/pygments-2.19.1-pyhd8ed1ab_0.conda
      - conda: https://conda.anaconda.org/bioconda/noarch/pyranges-0.1.4-pyhdfd78af_0.tar.bz2
      - conda: https://conda.anaconda.org/bioconda/linux-64/pysam-0.23.0-py312h47d5410_0.tar.bz2
      - conda: https://conda.anaconda.org/conda-forge/noarch/pysocks-1.7.1-pyha55dd90_7.conda
      - conda: https://conda.anaconda.org/conda-forge/noarch/pytest-8.3.5-pyhd8ed1ab_0.conda
      - conda: https://conda.anaconda.org/conda-forge/noarch/pytest-benchmark-5.1.0-pyhd8ed1ab_2.conda
      - conda: https://conda.anaconda.org/conda-forge/noarch/pytest-cases-3.8.6-pyhd8ed1ab_1.conda
      - conda: https://conda.anaconda.org/conda-forge/noarch/pytest-cov-6.1.1-pyhd8ed1ab_0.conda
      - conda: https://conda.anaconda.org/conda-forge/linux-64/python-3.12.10-h9e4cc4f_0_cpython.conda
      - conda: https://conda.anaconda.org/conda-forge/noarch/python-dateutil-2.9.0.post0-pyhff2d567_1.conda
      - conda: https://conda.anaconda.org/conda-forge/noarch/python-fastjsonschema-2.21.1-pyhd8ed1ab_0.conda
      - conda: https://conda.anaconda.org/conda-forge/noarch/python-tzdata-2025.2-pyhd8ed1ab_0.conda
      - conda: https://conda.anaconda.org/conda-forge/noarch/python_abi-3.12-7_cp312.conda
      - conda: https://conda.anaconda.org/conda-forge/linux-64/pytorch-2.6.0-cpu_mkl_py312_h6a7998d_104.conda
      - conda: https://conda.anaconda.org/conda-forge/linux-64/pytorch-cpu-2.6.0-cpu_mkl_hc60beec_104.conda
      - conda: https://conda.anaconda.org/conda-forge/noarch/pytz-2025.2-pyhd8ed1ab_0.conda
      - conda: https://conda.anaconda.org/conda-forge/linux-64/pyyaml-6.0.2-py312h178313f_2.conda
      - conda: https://conda.anaconda.org/conda-forge/linux-64/pyzmq-26.4.0-py312hbf22597_0.conda
      - conda: https://conda.anaconda.org/conda-forge/noarch/questionary-2.0.1-pyhd8ed1ab_0.conda
      - conda: https://conda.anaconda.org/conda-forge/linux-64/re2-2024.07.02-h9925aae_3.conda
      - conda: https://conda.anaconda.org/conda-forge/linux-64/readline-8.2-h8c095d6_2.conda
      - conda: https://conda.anaconda.org/conda-forge/noarch/referencing-0.36.2-pyh29332c3_0.conda
      - conda: https://conda.anaconda.org/conda-forge/noarch/requests-2.32.3-pyhd8ed1ab_1.conda
      - conda: https://conda.anaconda.org/conda-forge/noarch/rich-14.0.0-pyh29332c3_0.conda
      - conda: https://conda.anaconda.org/conda-forge/linux-64/rpds-py-0.24.0-py312h3b7be25_0.conda
      - conda: https://conda.anaconda.org/conda-forge/linux-64/ruff-0.11.8-py312h286b59f_0.conda
      - conda: https://conda.anaconda.org/conda-forge/linux-64/s2n-1.5.16-hba75a32_1.conda
      - conda: https://conda.anaconda.org/bioconda/linux-64/samtools-1.21-h96c455f_1.tar.bz2
      - conda: https://conda.anaconda.org/conda-forge/noarch/setuptools-75.8.2-pyhff2d567_0.conda
      - conda: https://conda.anaconda.org/conda-forge/noarch/shellingham-1.5.4-pyhd8ed1ab_1.conda
      - conda: https://conda.anaconda.org/conda-forge/noarch/six-1.17.0-pyhd8ed1ab_0.conda
      - conda: https://conda.anaconda.org/conda-forge/linux-64/sleef-3.8-h1b44611_0.conda
      - conda: https://conda.anaconda.org/conda-forge/linux-64/snappy-1.2.1-h8bd8927_1.conda
      - conda: https://conda.anaconda.org/conda-forge/noarch/sniffio-1.3.1-pyhd8ed1ab_1.conda
      - conda: https://conda.anaconda.org/conda-forge/noarch/snowballstemmer-2.2.0-pyhd8ed1ab_0.tar.bz2
      - conda: https://conda.anaconda.org/bioconda/linux-64/sorted_nearest-0.0.39-py312h0fa9677_5.tar.bz2
      - conda: https://conda.anaconda.org/conda-forge/noarch/sortedcontainers-2.4.0-pyhd8ed1ab_1.conda
      - conda: https://conda.anaconda.org/conda-forge/noarch/soupsieve-2.5-pyhd8ed1ab_1.conda
      - conda: https://conda.anaconda.org/conda-forge/noarch/sphinx-8.1.3-pyhd8ed1ab_1.conda
      - conda: https://conda.anaconda.org/conda-forge/noarch/sphinx-autobuild-2024.10.3-pyhd8ed1ab_1.conda
      - conda: https://conda.anaconda.org/conda-forge/noarch/sphinx-autodoc-typehints-3.0.1-pyhd8ed1ab_0.conda
      - conda: https://conda.anaconda.org/conda-forge/noarch/sphinx-book-theme-1.1.4-pyh29332c3_0.conda
      - conda: https://conda.anaconda.org/conda-forge/noarch/sphinxcontrib-applehelp-2.0.0-pyhd8ed1ab_1.conda
      - conda: https://conda.anaconda.org/conda-forge/noarch/sphinxcontrib-devhelp-2.0.0-pyhd8ed1ab_1.conda
      - conda: https://conda.anaconda.org/conda-forge/noarch/sphinxcontrib-htmlhelp-2.1.0-pyhd8ed1ab_1.conda
      - conda: https://conda.anaconda.org/conda-forge/noarch/sphinxcontrib-jsmath-1.0.1-pyhd8ed1ab_1.conda
      - conda: https://conda.anaconda.org/conda-forge/noarch/sphinxcontrib-qthelp-2.0.0-pyhd8ed1ab_1.conda
      - conda: https://conda.anaconda.org/conda-forge/noarch/sphinxcontrib-serializinghtml-1.1.10-pyhd8ed1ab_1.conda
      - conda: https://conda.anaconda.org/conda-forge/noarch/stack_data-0.6.3-pyhd8ed1ab_1.conda
      - conda: https://conda.anaconda.org/conda-forge/noarch/starlette-0.46.2-pyh81abbef_0.conda
      - conda: https://conda.anaconda.org/conda-forge/noarch/sympy-1.13.3-pyh2585a3b_105.conda
      - conda: https://conda.anaconda.org/conda-forge/noarch/tabulate-0.9.0-pyhd8ed1ab_2.conda
      - conda: https://conda.anaconda.org/conda-forge/linux-64/tbb-2021.13.0-hceb3a55_1.conda
      - conda: https://conda.anaconda.org/conda-forge/noarch/termcolor-2.5.0-pyhd8ed1ab_1.conda
      - conda: https://conda.anaconda.org/conda-forge/noarch/textual-3.1.0-pyhd8ed1ab_0.conda
      - conda: https://conda.anaconda.org/conda-forge/noarch/tinycss2-1.4.0-pyhd8ed1ab_0.conda
      - conda: https://conda.anaconda.org/conda-forge/linux-64/tk-8.6.13-noxft_h4845f30_101.conda
      - conda: https://conda.anaconda.org/conda-forge/noarch/toml-0.10.2-pyhd8ed1ab_1.conda
      - conda: https://conda.anaconda.org/conda-forge/noarch/tomli-2.2.1-pyhd8ed1ab_1.conda
      - conda: https://conda.anaconda.org/conda-forge/noarch/tomlkit-0.13.2-pyha770c72_1.conda
      - conda: https://conda.anaconda.org/conda-forge/linux-64/tornado-6.4.2-py312h66e93f0_0.conda
      - conda: https://conda.anaconda.org/conda-forge/noarch/tqdm-4.67.1-pyhd8ed1ab_1.conda
      - conda: https://conda.anaconda.org/conda-forge/noarch/traitlets-5.14.3-pyhd8ed1ab_1.conda
      - conda: https://conda.anaconda.org/conda-forge/noarch/typeguard-4.4.2-pyhd8ed1ab_0.conda
      - conda: https://conda.anaconda.org/conda-forge/noarch/typer-0.15.2-pyhff008b6_0.conda
      - conda: https://conda.anaconda.org/conda-forge/noarch/typer-slim-0.15.2-pyh29332c3_0.conda
      - conda: https://conda.anaconda.org/conda-forge/noarch/typer-slim-standard-0.15.2-h801b22e_0.conda
      - conda: https://conda.anaconda.org/conda-forge/noarch/typing-extensions-4.13.2-h0e9735f_0.conda
      - conda: https://conda.anaconda.org/conda-forge/noarch/typing-inspection-0.4.0-pyhd8ed1ab_0.conda
      - conda: https://conda.anaconda.org/conda-forge/noarch/typing_extensions-4.13.2-pyh29332c3_0.conda
      - conda: https://conda.anaconda.org/conda-forge/noarch/typing_inspect-0.9.0-pyhd8ed1ab_1.conda
      - conda: https://conda.anaconda.org/conda-forge/noarch/tzdata-2025b-h78e105d_0.conda
      - conda: https://conda.anaconda.org/conda-forge/noarch/uc-micro-py-1.0.3-pyhd8ed1ab_1.conda
      - conda: https://conda.anaconda.org/conda-forge/linux-64/ukkonen-1.0.1-py312h68727a3_5.conda
      - conda: https://conda.anaconda.org/conda-forge/noarch/urllib3-2.4.0-pyhd8ed1ab_0.conda
      - conda: https://conda.anaconda.org/conda-forge/linux-64/uv-0.7.2-h2f11bb8_1.conda
      - conda: https://conda.anaconda.org/conda-forge/noarch/uvicorn-0.34.1-pyh31011fe_0.conda
      - conda: https://conda.anaconda.org/conda-forge/noarch/virtualenv-20.30.0-pyhd8ed1ab_0.conda
      - conda: https://conda.anaconda.org/conda-forge/linux-64/watchfiles-1.0.5-py312h12e396e_0.conda
      - conda: https://conda.anaconda.org/conda-forge/noarch/wcwidth-0.2.13-pyhd8ed1ab_1.conda
      - conda: https://conda.anaconda.org/conda-forge/noarch/webencodings-0.5.1-pyhd8ed1ab_3.conda
      - conda: https://conda.anaconda.org/conda-forge/linux-64/websockets-15.0.1-py312h66e93f0_0.conda
      - conda: https://conda.anaconda.org/conda-forge/noarch/widgetsnbextension-4.0.14-pyhd8ed1ab_0.conda
      - conda: https://conda.anaconda.org/conda-forge/linux-64/yaml-0.2.5-h7f98852_2.tar.bz2
      - conda: https://conda.anaconda.org/conda-forge/linux-64/zeromq-4.3.5-h3b0a872_7.conda
      - conda: https://conda.anaconda.org/conda-forge/noarch/zipp-3.21.0-pyhd8ed1ab_1.conda
      - conda: https://conda.anaconda.org/conda-forge/linux-64/zlib-1.3.1-hb9d3cd8_2.conda
      - conda: https://conda.anaconda.org/conda-forge/linux-64/zstandard-0.23.0-py312h66e93f0_2.conda
      - conda: https://conda.anaconda.org/conda-forge/linux-64/zstd-1.5.7-hb8e6e7a_2.conda
      - pypi: https://files.pythonhosted.org/packages/2d/ea/d6230cc9772edca0fd8c91638dc1c2e2def09b9a22cfabe6532906e96aea/basenji2_pytorch-0.1.2-py3-none-any.whl
      - pypi: https://files.pythonhosted.org/packages/78/05/536d025b3e17cf938f836665dde32e86f65ee76acd0ae14e22bda6aee274/beartype-0.20.2-py3-none-any.whl
      - pypi: https://files.pythonhosted.org/packages/28/53/21f7b97e82772caa61541348427f42435120b32961c92d16f9c8ce9757d6/cslug-1.0.0-py3-none-any.whl
      - pypi: https://files.pythonhosted.org/packages/c8/14/299f99ce0fde4985cc5ba6f2258c624a5b9bbc547c3d243d99919ca53761/cyclopts-3.14.2-py3-none-any.whl
      - pypi: https://files.pythonhosted.org/packages/d5/7c/e9fcff7623954d86bdc17782036cbf715ecab1bec4847c008557affe1ca8/docstring_parser-0.16-py3-none-any.whl
      - pypi: https://files.pythonhosted.org/packages/f1/30/04cb01835cd32cdb37abd062b6499f5fe6ec28766145bfaf67b409351251/genoray-0.10.5-py3-none-any.whl
      - pypi: https://files.pythonhosted.org/packages/ac/8e/0eccb528701273640dd4f13678a0c1352176166aecd1ee7f4fa29355132b/hirola-0.3.0-py3-none-manylinux_2_17_x86_64.manylinux2014_x86_64.whl
      - pypi: https://files.pythonhosted.org/packages/1a/c1/31b3184cba7b257a4a3b5ca5b88b9204ccb7aa02fe3c992280899293ed54/lightning_utilities-0.14.3-py3-none-any.whl
      - pypi: https://files.pythonhosted.org/packages/a9/a6/aa38bddc9f8d90e5ce14023f06ccbf642ab5d507da1ffafb031c0f332dc6/numerary-0.4.4-py3-none-any.whl
      - pypi: https://files.pythonhosted.org/packages/18/ec/5434c4a6012ef2ff12d0e71b6c341532686ee82d63e5101717abc24eb3f5/pgenlib-0.92.0.tar.gz
      - pypi: https://files.pythonhosted.org/packages/5b/bc/246f452431c592a2a424050e8bb9ccf494fb47613fd97c912f4d573a5e3b/phantom_types-3.0.2-py3-none-any.whl
      - pypi: https://files.pythonhosted.org/packages/82/ff/5701f79317a1a03e5ee8a1bf48e7273a8445162a2774e51fc06411a67c89/pytorch_lightning-2.5.1-py3-none-any.whl
      - pypi: https://files.pythonhosted.org/packages/fd/bc/cc4e3dbc5e7992398dcb7a8eda0cbcf4fb792a0cdb93f857b478bf3cf884/rich_rst-1.3.1-py3-none-any.whl
      - pypi: https://files.pythonhosted.org/packages/f5/a1/6de4f7bf0a7704a200de5d0fbaf4d333fd5ca56b9a3e6f3a3ad05e99ba98/seqpro-0.3.2-cp39-abi3-manylinux_2_28_x86_64.whl
      - pypi: https://files.pythonhosted.org/packages/72/25/973bd6128381951b23cdcd8a9870c6dcfc5606cb864df8eabd82e529f9c1/torchinfo-1.8.0-py3-none-any.whl
      - pypi: https://files.pythonhosted.org/packages/e0/ee/4d0a7213a6f412afb3483031009a3b970dd7bed3be24de95ab04fba1c05a/torchmetrics-1.7.1-py3-none-any.whl
  py310:
    channels:
    - url: https://conda.anaconda.org/conda-forge/
    - url: https://conda.anaconda.org/bioconda/
    indexes:
    - https://pypi.org/simple
    packages:
      linux-64:
      - conda: https://conda.anaconda.org/conda-forge/linux-64/_openmp_mutex-4.5-3_kmp_llvm.conda
      - conda: https://conda.anaconda.org/conda-forge/noarch/_x86_64-microarch-level-1-2_x86_64.conda
      - conda: https://conda.anaconda.org/conda-forge/noarch/annotated-types-0.7.0-pyhd8ed1ab_1.conda
      - conda: https://conda.anaconda.org/conda-forge/noarch/argcomplete-3.6.2-pyhd8ed1ab_0.conda
      - conda: https://conda.anaconda.org/conda-forge/noarch/asttokens-3.0.0-pyhd8ed1ab_1.conda
      - conda: https://conda.anaconda.org/conda-forge/noarch/attrs-25.3.0-pyh71513ae_0.conda
      - conda: https://conda.anaconda.org/conda-forge/noarch/awkward-2.8.2-pyhd8ed1ab_0.conda
      - conda: https://conda.anaconda.org/conda-forge/linux-64/awkward-cpp-45-py310h0900883_100.conda
      - conda: https://conda.anaconda.org/conda-forge/linux-64/aws-c-auth-0.9.0-h9a6e2ae_4.conda
      - conda: https://conda.anaconda.org/conda-forge/linux-64/aws-c-cal-0.9.0-hada3f3f_0.conda
      - conda: https://conda.anaconda.org/conda-forge/linux-64/aws-c-common-0.12.2-hb9d3cd8_0.conda
      - conda: https://conda.anaconda.org/conda-forge/linux-64/aws-c-compression-0.3.1-hc2d532b_4.conda
      - conda: https://conda.anaconda.org/conda-forge/linux-64/aws-c-event-stream-0.5.4-hc5e5e9e_7.conda
      - conda: https://conda.anaconda.org/conda-forge/linux-64/aws-c-http-0.10.0-h6884c39_0.conda
      - conda: https://conda.anaconda.org/conda-forge/linux-64/aws-c-io-0.18.1-h1a9f769_2.conda
      - conda: https://conda.anaconda.org/conda-forge/linux-64/aws-c-mqtt-0.12.3-hef6a231_4.conda
      - conda: https://conda.anaconda.org/conda-forge/linux-64/aws-c-s3-0.7.16-h7dfd680_1.conda
      - conda: https://conda.anaconda.org/conda-forge/linux-64/aws-c-sdkutils-0.2.3-hc2d532b_4.conda
      - conda: https://conda.anaconda.org/conda-forge/linux-64/aws-checksums-0.2.7-hc2d532b_0.conda
      - conda: https://conda.anaconda.org/conda-forge/linux-64/aws-crt-cpp-0.32.4-h0cee55f_2.conda
      - conda: https://conda.anaconda.org/conda-forge/linux-64/aws-sdk-cpp-1.11.510-h5b777a2_6.conda
      - conda: https://conda.anaconda.org/conda-forge/linux-64/azure-core-cpp-1.14.0-h5cfcd09_0.conda
      - conda: https://conda.anaconda.org/conda-forge/linux-64/azure-identity-cpp-1.10.0-h113e628_0.conda
      - conda: https://conda.anaconda.org/conda-forge/linux-64/azure-storage-blobs-cpp-12.13.0-h3cf044e_1.conda
      - conda: https://conda.anaconda.org/conda-forge/linux-64/azure-storage-common-cpp-12.8.0-h736e048_1.conda
      - conda: https://conda.anaconda.org/conda-forge/linux-64/azure-storage-files-datalake-cpp-12.12.0-ha633028_1.conda
      - conda: https://conda.anaconda.org/bioconda/linux-64/bcftools-1.21-h3a4d415_1.tar.bz2
      - conda: https://conda.anaconda.org/conda-forge/linux-64/brotli-python-1.1.0-py310hf71b8c6_2.conda
      - conda: https://conda.anaconda.org/conda-forge/linux-64/bzip2-1.0.8-h4bc722e_7.conda
      - conda: https://conda.anaconda.org/conda-forge/linux-64/c-ares-1.34.5-hb9d3cd8_0.conda
      - conda: https://conda.anaconda.org/conda-forge/noarch/ca-certificates-2025.4.26-hbd8a1cb_0.conda
      - conda: https://conda.anaconda.org/conda-forge/noarch/certifi-2025.1.31-pyhd8ed1ab_0.conda
      - conda: https://conda.anaconda.org/conda-forge/linux-64/cffi-1.17.1-py310h8deb56e_0.conda
      - conda: https://conda.anaconda.org/conda-forge/noarch/cfgv-3.3.1-pyhd8ed1ab_1.conda
      - conda: https://conda.anaconda.org/conda-forge/noarch/charset-normalizer-3.4.2-pyhd8ed1ab_0.conda
      - conda: https://conda.anaconda.org/conda-forge/noarch/click-8.1.8-pyh707e725_0.conda
      - conda: https://conda.anaconda.org/conda-forge/noarch/colorama-0.4.6-pyhd8ed1ab_1.conda
      - conda: https://conda.anaconda.org/conda-forge/noarch/coloredlogs-15.0.1-pyhd8ed1ab_4.conda
      - conda: https://conda.anaconda.org/conda-forge/noarch/commitizen-4.6.1-pyhd8ed1ab_0.conda
      - conda: https://conda.anaconda.org/conda-forge/linux-64/coverage-7.8.0-py310h89163eb_0.conda
      - conda: https://conda.anaconda.org/conda-forge/noarch/cpython-3.10.17-py310hd8ed1ab_0.conda
      - conda: https://conda.anaconda.org/bioconda/linux-64/cyvcf2-0.31.1-py310h0195497_1.tar.bz2
      - conda: https://conda.anaconda.org/conda-forge/noarch/decli-0.6.2-pyhd8ed1ab_1.conda
      - conda: https://conda.anaconda.org/conda-forge/noarch/decopatch-1.4.10-pyhd8ed1ab_1.conda
      - conda: https://conda.anaconda.org/conda-forge/noarch/distlib-0.3.9-pyhd8ed1ab_1.conda
      - conda: https://conda.anaconda.org/conda-forge/noarch/einops-0.8.1-pyhd8ed1ab_0.conda
      - conda: https://conda.anaconda.org/conda-forge/linux-64/elfutils-0.192-h7f4e02f_1.conda
      - conda: https://conda.anaconda.org/conda-forge/noarch/exceptiongroup-1.2.2-pyhd8ed1ab_1.conda
      - conda: https://conda.anaconda.org/conda-forge/noarch/executing-2.2.0-pyhd8ed1ab_0.conda
      - conda: https://conda.anaconda.org/conda-forge/noarch/filelock-3.18.0-pyhd8ed1ab_0.conda
      - conda: https://conda.anaconda.org/conda-forge/noarch/fsspec-2025.3.2-pyhd8ed1ab_0.conda
      - conda: https://conda.anaconda.org/conda-forge/linux-64/gflags-2.2.2-h5888daf_1005.conda
      - conda: https://conda.anaconda.org/conda-forge/linux-64/glog-0.7.1-hbabe93e_0.conda
      - conda: https://conda.anaconda.org/conda-forge/linux-64/gmp-6.3.0-hac33072_2.conda
      - conda: https://conda.anaconda.org/conda-forge/linux-64/gmpy2-2.2.1-py310he8512ff_0.conda
      - conda: https://conda.anaconda.org/conda-forge/linux-64/gnutls-3.8.9-h5746830_0.conda
      - conda: https://conda.anaconda.org/conda-forge/linux-64/gsl-2.7-he838d99_0.tar.bz2
      - conda: https://conda.anaconda.org/conda-forge/noarch/h2-4.2.0-pyhd8ed1ab_0.conda
      - conda: https://conda.anaconda.org/conda-forge/noarch/hpack-4.1.0-pyhd8ed1ab_0.conda
      - conda: https://conda.anaconda.org/bioconda/linux-64/htslib-1.21-h566b1c6_1.tar.bz2
      - conda: https://conda.anaconda.org/conda-forge/noarch/humanfriendly-10.0-pyh707e725_8.conda
      - conda: https://conda.anaconda.org/conda-forge/noarch/hyperframe-6.1.0-pyhd8ed1ab_0.conda
      - conda: https://conda.anaconda.org/conda-forge/noarch/hypothesis-6.131.9-pyha770c72_0.conda
      - conda: https://conda.anaconda.org/conda-forge/noarch/icecream-2.1.4-pyhd8ed1ab_0.conda
      - conda: https://conda.anaconda.org/conda-forge/noarch/identify-2.6.10-pyhd8ed1ab_0.conda
      - conda: https://conda.anaconda.org/conda-forge/noarch/idna-3.10-pyhd8ed1ab_1.conda
      - conda: https://conda.anaconda.org/conda-forge/noarch/importlib-metadata-8.6.1-pyha770c72_0.conda
      - conda: https://conda.anaconda.org/conda-forge/noarch/iniconfig-2.0.0-pyhd8ed1ab_1.conda
      - conda: https://conda.anaconda.org/conda-forge/noarch/jinja2-3.1.6-pyhd8ed1ab_0.conda
      - conda: https://conda.anaconda.org/conda-forge/noarch/joblib-1.5.0-pyhd8ed1ab_0.conda
      - conda: https://conda.anaconda.org/conda-forge/linux-64/keyutils-1.6.1-h166bdaf_0.tar.bz2
      - conda: https://conda.anaconda.org/conda-forge/linux-64/krb5-1.21.3-h659f571_0.conda
      - conda: https://conda.anaconda.org/conda-forge/linux-64/ld_impl_linux-64-2.43-h712a8e2_4.conda
      - conda: https://conda.anaconda.org/conda-forge/linux-64/libabseil-20250127.1-cxx17_hbbce691_0.conda
      - conda: https://conda.anaconda.org/conda-forge/linux-64/libarchive-3.7.7-h75ea233_4.conda
      - conda: https://conda.anaconda.org/conda-forge/linux-64/libarrow-20.0.0-h27f8bab_0_cpu.conda
      - conda: https://conda.anaconda.org/conda-forge/linux-64/libarrow-acero-20.0.0-hcb10f89_0_cpu.conda
      - conda: https://conda.anaconda.org/conda-forge/linux-64/libarrow-dataset-20.0.0-hcb10f89_0_cpu.conda
      - conda: https://conda.anaconda.org/conda-forge/linux-64/libarrow-substrait-20.0.0-h1bed206_0_cpu.conda
      - conda: https://conda.anaconda.org/conda-forge/linux-64/libasprintf-0.24.1-h8e693c7_0.conda
      - conda: https://conda.anaconda.org/conda-forge/linux-64/libblas-3.9.0-31_hfdb39a5_mkl.conda
      - conda: https://conda.anaconda.org/conda-forge/linux-64/libbrotlicommon-1.1.0-hb9d3cd8_2.conda
      - conda: https://conda.anaconda.org/conda-forge/linux-64/libbrotlidec-1.1.0-hb9d3cd8_2.conda
      - conda: https://conda.anaconda.org/conda-forge/linux-64/libbrotlienc-1.1.0-hb9d3cd8_2.conda
      - conda: https://conda.anaconda.org/conda-forge/linux-64/libcblas-3.9.0-31_h372d94f_mkl.conda
      - conda: https://conda.anaconda.org/conda-forge/linux-64/libcrc32c-1.1.2-h9c3ff4c_0.tar.bz2
      - conda: https://conda.anaconda.org/conda-forge/linux-64/libcurl-8.13.0-h332b0f4_0.conda
      - conda: https://conda.anaconda.org/conda-forge/linux-64/libdeflate-1.22-hb9d3cd8_0.conda
      - conda: https://conda.anaconda.org/conda-forge/linux-64/libedit-3.1.20250104-pl5321h7949ede_0.conda
      - conda: https://conda.anaconda.org/conda-forge/linux-64/libev-4.33-hd590300_2.conda
      - conda: https://conda.anaconda.org/conda-forge/linux-64/libevent-2.1.12-hf998b51_1.conda
      - conda: https://conda.anaconda.org/conda-forge/linux-64/libexpat-2.7.0-h5888daf_0.conda
      - conda: https://conda.anaconda.org/conda-forge/linux-64/libffi-3.4.6-h2dba641_1.conda
      - conda: https://conda.anaconda.org/conda-forge/linux-64/libgcc-14.2.0-h767d61c_2.conda
      - conda: https://conda.anaconda.org/conda-forge/linux-64/libgcc-ng-14.2.0-h69a702a_2.conda
      - conda: https://conda.anaconda.org/conda-forge/linux-64/libgettextpo-0.24.1-h5888daf_0.conda
      - conda: https://conda.anaconda.org/conda-forge/linux-64/libgoogle-cloud-2.36.0-hc4361e1_1.conda
      - conda: https://conda.anaconda.org/conda-forge/linux-64/libgoogle-cloud-storage-2.36.0-h0121fbd_1.conda
      - conda: https://conda.anaconda.org/conda-forge/linux-64/libgrpc-1.71.0-h8e591d7_1.conda
      - conda: https://conda.anaconda.org/conda-forge/linux-64/libhwloc-2.11.2-default_h0d58e46_1001.conda
      - conda: https://conda.anaconda.org/conda-forge/linux-64/libiconv-1.18-h4ce23a2_1.conda
      - conda: https://conda.anaconda.org/conda-forge/linux-64/libidn2-2.3.8-ha4ef2c3_0.conda
      - conda: https://conda.anaconda.org/conda-forge/linux-64/liblapack-3.9.0-31_hc41d3b0_mkl.conda
      - conda: https://conda.anaconda.org/conda-forge/linux-64/liblzma-5.8.1-hb9d3cd8_0.conda
      - conda: https://conda.anaconda.org/conda-forge/linux-64/libmicrohttpd-1.0.1-hbc5bc17_1.conda
      - conda: https://conda.anaconda.org/conda-forge/linux-64/libnghttp2-1.64.0-h161d5f1_0.conda
      - conda: https://conda.anaconda.org/conda-forge/linux-64/libnsl-2.0.1-hd590300_0.conda
      - conda: https://conda.anaconda.org/conda-forge/linux-64/libopentelemetry-cpp-1.20.0-hd1b1c89_0.conda
      - conda: https://conda.anaconda.org/conda-forge/linux-64/libopentelemetry-cpp-headers-1.20.0-ha770c72_0.conda
      - conda: https://conda.anaconda.org/conda-forge/linux-64/libparquet-20.0.0-h081d1f1_0_cpu.conda
      - conda: https://conda.anaconda.org/conda-forge/linux-64/libprotobuf-5.29.3-h501fc15_1.conda
      - conda: https://conda.anaconda.org/conda-forge/linux-64/libre2-11-2024.07.02-hba17884_3.conda
      - conda: https://conda.anaconda.org/conda-forge/linux-64/libsqlite-3.49.1-hee588c1_2.conda
      - conda: https://conda.anaconda.org/conda-forge/linux-64/libssh2-1.11.1-hcf80075_0.conda
      - conda: https://conda.anaconda.org/conda-forge/linux-64/libstdcxx-14.2.0-h8f9b012_2.conda
      - conda: https://conda.anaconda.org/conda-forge/linux-64/libstdcxx-ng-14.2.0-h4852527_2.conda
      - conda: https://conda.anaconda.org/conda-forge/linux-64/libtasn1-4.20.0-hb9d3cd8_0.conda
      - conda: https://conda.anaconda.org/conda-forge/linux-64/libthrift-0.21.0-h0e7cc3e_0.conda
      - conda: https://conda.anaconda.org/conda-forge/linux-64/libtorch-2.7.0-cpu_mkl_hf6ddc5a_100.conda
      - conda: https://conda.anaconda.org/conda-forge/linux-64/libunistring-0.9.10-h7f98852_0.tar.bz2
      - conda: https://conda.anaconda.org/conda-forge/linux-64/libunwind-1.6.2-h9c3ff4c_0.tar.bz2
      - conda: https://conda.anaconda.org/conda-forge/linux-64/libutf8proc-2.10.0-h4c51ac1_0.conda
      - conda: https://conda.anaconda.org/conda-forge/linux-64/libuuid-2.38.1-h0b41bf4_0.conda
      - conda: https://conda.anaconda.org/conda-forge/linux-64/libuv-1.50.0-hb9d3cd8_0.conda
      - conda: https://conda.anaconda.org/conda-forge/linux-64/libxcrypt-4.4.36-hd590300_1.conda
      - conda: https://conda.anaconda.org/conda-forge/linux-64/libxml2-2.13.7-h81593ed_1.conda
      - conda: https://conda.anaconda.org/conda-forge/linux-64/libzlib-1.3.1-hb9d3cd8_2.conda
      - conda: https://conda.anaconda.org/conda-forge/noarch/linkify-it-py-2.0.3-pyhd8ed1ab_1.conda
      - conda: https://conda.anaconda.org/conda-forge/linux-64/llvm-openmp-20.1.4-h024ca30_0.conda
      - conda: https://conda.anaconda.org/conda-forge/linux-64/llvmlite-0.44.0-py310h1a6248f_1.conda
      - conda: https://conda.anaconda.org/conda-forge/linux-64/loguru-0.7.2-py310hff52083_2.conda
      - conda: https://conda.anaconda.org/conda-forge/linux-64/lz4-c-1.10.0-h5888daf_1.conda
      - conda: https://conda.anaconda.org/conda-forge/linux-64/lzo-2.10-hd590300_1001.conda
      - conda: https://conda.anaconda.org/conda-forge/noarch/makefun-1.15.6-pyhd8ed1ab_1.conda
      - conda: https://conda.anaconda.org/conda-forge/noarch/markdown-it-py-3.0.0-pyhd8ed1ab_1.conda
      - conda: https://conda.anaconda.org/conda-forge/linux-64/markupsafe-3.0.2-py310h89163eb_1.conda
      - conda: https://conda.anaconda.org/conda-forge/linux-64/maturin-1.8.3-py310hdb7682f_0.conda
      - conda: https://conda.anaconda.org/conda-forge/noarch/mdit-py-plugins-0.4.2-pyhd8ed1ab_1.conda
      - conda: https://conda.anaconda.org/conda-forge/noarch/mdurl-0.1.2-pyhd8ed1ab_1.conda
      - conda: https://conda.anaconda.org/conda-forge/linux-64/memray-1.17.1-py310hfc232cf_0.conda
      - conda: https://conda.anaconda.org/conda-forge/linux-64/mkl-2024.2.2-ha957f24_16.conda
      - conda: https://conda.anaconda.org/conda-forge/noarch/more-itertools-10.7.0-pyhd8ed1ab_0.conda
      - conda: https://conda.anaconda.org/conda-forge/linux-64/mpc-1.3.1-h24ddda3_1.conda
      - conda: https://conda.anaconda.org/conda-forge/linux-64/mpfr-4.2.1-h90cbb55_3.conda
      - conda: https://conda.anaconda.org/conda-forge/noarch/mpmath-1.3.0-pyhd8ed1ab_1.conda
      - conda: https://conda.anaconda.org/conda-forge/noarch/mypy_extensions-1.1.0-pyha770c72_0.conda
      - conda: https://conda.anaconda.org/conda-forge/noarch/natsort-8.4.0-pyh29332c3_1.conda
      - conda: https://conda.anaconda.org/bioconda/linux-64/ncls-0.0.68-py310h1fe012e_5.tar.bz2
      - conda: https://conda.anaconda.org/conda-forge/linux-64/ncurses-6.5-h2d0b736_3.conda
      - conda: https://conda.anaconda.org/conda-forge/linux-64/nettle-3.9.1-h7ab15ed_0.conda
      - conda: https://conda.anaconda.org/conda-forge/noarch/networkx-3.4.2-pyh267e887_2.conda
      - conda: https://conda.anaconda.org/conda-forge/linux-64/nlohmann_json-3.12.0-h3f2d84a_0.conda
      - conda: https://conda.anaconda.org/conda-forge/noarch/nodeenv-1.9.1-pyhd8ed1ab_1.conda
      - conda: https://conda.anaconda.org/conda-forge/linux-64/numba-0.61.2-py310h699fe88_0.conda
      - conda: https://conda.anaconda.org/conda-forge/linux-64/numpy-2.2.5-py310hefbff90_0.conda
      - conda: https://conda.anaconda.org/conda-forge/linux-64/openssl-3.5.0-h7b32b05_1.conda
      - conda: https://conda.anaconda.org/conda-forge/linux-64/optree-0.15.0-py310h3788b33_0.conda
      - conda: https://conda.anaconda.org/conda-forge/linux-64/orc-2.1.1-h17f744e_1.conda
      - conda: https://conda.anaconda.org/conda-forge/linux-64/p11-kit-0.24.1-hc5aa10d_0.tar.bz2
      - conda: https://conda.anaconda.org/conda-forge/noarch/packaging-25.0-pyh29332c3_1.conda
      - conda: https://conda.anaconda.org/conda-forge/linux-64/pandas-2.2.3-py310h5eaa309_3.conda
      - conda: https://conda.anaconda.org/conda-forge/noarch/pandera-0.23.1-hd8ed1ab_0.conda
      - conda: https://conda.anaconda.org/conda-forge/noarch/pandera-base-0.23.1-pyhd8ed1ab_0.conda
      - conda: https://conda.anaconda.org/conda-forge/linux-64/patchelf-0.18.0-h3f2d84a_2.conda
      - conda: https://conda.anaconda.org/conda-forge/linux-64/perl-5.32.1-7_hd590300_perl5.conda
      - conda: https://conda.anaconda.org/conda-forge/noarch/platformdirs-4.3.7-pyh29332c3_0.conda
      - conda: https://conda.anaconda.org/bioconda/linux-64/plink2-2.0.0a.6.9-h9948957_0.tar.bz2
      - conda: https://conda.anaconda.org/conda-forge/noarch/pluggy-1.5.0-pyhd8ed1ab_1.conda
      - conda: https://conda.anaconda.org/conda-forge/linux-64/polars-1.26.0-py310hc556931_0.conda
      - conda: https://conda.anaconda.org/conda-forge/noarch/pooch-1.8.2-pyhd8ed1ab_1.conda
      - conda: https://conda.anaconda.org/conda-forge/noarch/pre-commit-4.2.0-pyha770c72_0.conda
      - conda: https://conda.anaconda.org/conda-forge/linux-64/prometheus-cpp-1.3.0-ha5d0236_0.conda
      - conda: https://conda.anaconda.org/conda-forge/noarch/prompt-toolkit-3.0.36-pyha770c72_0.conda
      - conda: https://conda.anaconda.org/conda-forge/noarch/prompt_toolkit-3.0.36-hd8ed1ab_0.conda
      - conda: https://conda.anaconda.org/conda-forge/noarch/py-cpuinfo-9.0.0-pyhd8ed1ab_1.conda
      - conda: https://conda.anaconda.org/conda-forge/linux-64/py-spy-0.4.0-h4c5a871_1.conda
      - conda: https://conda.anaconda.org/conda-forge/linux-64/pyarrow-20.0.0-py310hff52083_0.conda
      - conda: https://conda.anaconda.org/conda-forge/linux-64/pyarrow-core-20.0.0-py310hac404ae_0_cpu.conda
      - conda: https://conda.anaconda.org/bioconda/linux-64/pybigwig-0.3.24-py310h95e9690_0.tar.bz2
      - conda: https://conda.anaconda.org/conda-forge/noarch/pybind11-2.13.6-pyh1ec8472_2.conda
      - conda: https://conda.anaconda.org/conda-forge/noarch/pybind11-global-2.13.6-pyh415d2e4_2.conda
      - conda: https://conda.anaconda.org/conda-forge/noarch/pycparser-2.22-pyh29332c3_1.conda
      - conda: https://conda.anaconda.org/conda-forge/noarch/pydantic-2.11.3-pyh3cfb1c2_0.conda
      - conda: https://conda.anaconda.org/conda-forge/linux-64/pydantic-core-2.33.1-py310hc1293b2_0.conda
      - conda: https://conda.anaconda.org/conda-forge/noarch/pygments-2.19.1-pyhd8ed1ab_0.conda
      - conda: https://conda.anaconda.org/bioconda/noarch/pyranges-0.1.4-pyhdfd78af_0.tar.bz2
      - conda: https://conda.anaconda.org/bioconda/linux-64/pysam-0.23.0-py310h64e62c9_0.tar.bz2
      - conda: https://conda.anaconda.org/conda-forge/noarch/pysocks-1.7.1-pyha55dd90_7.conda
      - conda: https://conda.anaconda.org/conda-forge/noarch/pytest-8.3.5-pyhd8ed1ab_0.conda
      - conda: https://conda.anaconda.org/conda-forge/noarch/pytest-benchmark-5.1.0-pyhd8ed1ab_2.conda
      - conda: https://conda.anaconda.org/conda-forge/noarch/pytest-cases-3.8.6-pyhd8ed1ab_1.conda
      - conda: https://conda.anaconda.org/conda-forge/noarch/pytest-cov-6.1.1-pyhd8ed1ab_0.conda
      - conda: https://conda.anaconda.org/conda-forge/linux-64/python-3.10.17-hd6af730_0_cpython.conda
      - conda: https://conda.anaconda.org/conda-forge/noarch/python-dateutil-2.9.0.post0-pyhff2d567_1.conda
      - conda: https://conda.anaconda.org/conda-forge/noarch/python-tzdata-2025.2-pyhd8ed1ab_0.conda
      - conda: https://conda.anaconda.org/conda-forge/noarch/python_abi-3.10-7_cp310.conda
      - conda: https://conda.anaconda.org/conda-forge/linux-64/pytorch-2.7.0-cpu_mkl_py310_h8ec2884_100.conda
      - conda: https://conda.anaconda.org/conda-forge/linux-64/pytorch-cpu-2.7.0-cpu_mkl_hc60beec_100.conda
      - conda: https://conda.anaconda.org/conda-forge/noarch/pytz-2025.2-pyhd8ed1ab_0.conda
      - conda: https://conda.anaconda.org/conda-forge/linux-64/pyyaml-6.0.2-py310h89163eb_2.conda
      - conda: https://conda.anaconda.org/conda-forge/noarch/questionary-2.1.0-pyhd8ed1ab_1.conda
      - conda: https://conda.anaconda.org/conda-forge/linux-64/re2-2024.07.02-h9925aae_3.conda
      - conda: https://conda.anaconda.org/conda-forge/linux-64/readline-8.2-h8c095d6_2.conda
      - conda: https://conda.anaconda.org/conda-forge/noarch/requests-2.32.3-pyhd8ed1ab_1.conda
      - conda: https://conda.anaconda.org/conda-forge/noarch/rich-14.0.0-pyh29332c3_0.conda
      - conda: https://conda.anaconda.org/conda-forge/linux-64/ruff-0.11.8-py310h01b0e6a_0.conda
      - conda: https://conda.anaconda.org/conda-forge/linux-64/s2n-1.5.17-hba75a32_0.conda
      - conda: https://conda.anaconda.org/bioconda/linux-64/samtools-1.21-h96c455f_1.tar.bz2
      - conda: https://conda.anaconda.org/conda-forge/noarch/setuptools-75.8.2-pyhff2d567_0.conda
      - conda: https://conda.anaconda.org/conda-forge/noarch/shellingham-1.5.4-pyhd8ed1ab_1.conda
      - conda: https://conda.anaconda.org/conda-forge/noarch/six-1.17.0-pyhd8ed1ab_0.conda
      - conda: https://conda.anaconda.org/conda-forge/linux-64/sleef-3.8-h1b44611_0.conda
      - conda: https://conda.anaconda.org/conda-forge/linux-64/snappy-1.2.1-h8bd8927_1.conda
      - conda: https://conda.anaconda.org/bioconda/linux-64/sorted_nearest-0.0.39-py310h1fe012e_5.tar.bz2
      - conda: https://conda.anaconda.org/conda-forge/noarch/sortedcontainers-2.4.0-pyhd8ed1ab_1.conda
      - conda: https://conda.anaconda.org/conda-forge/noarch/sympy-1.14.0-pyh2585a3b_105.conda
      - conda: https://conda.anaconda.org/conda-forge/noarch/tabulate-0.9.0-pyhd8ed1ab_2.conda
      - conda: https://conda.anaconda.org/conda-forge/linux-64/tbb-2021.13.0-hceb3a55_1.conda
      - conda: https://conda.anaconda.org/conda-forge/noarch/termcolor-2.5.0-pyhd8ed1ab_1.conda
      - conda: https://conda.anaconda.org/conda-forge/noarch/textual-3.2.0-pyhd8ed1ab_0.conda
      - conda: https://conda.anaconda.org/conda-forge/linux-64/tk-8.6.13-noxft_h4845f30_101.conda
      - conda: https://conda.anaconda.org/conda-forge/noarch/toml-0.10.2-pyhd8ed1ab_1.conda
      - conda: https://conda.anaconda.org/conda-forge/noarch/tomli-2.2.1-pyhd8ed1ab_1.conda
      - conda: https://conda.anaconda.org/conda-forge/noarch/tomlkit-0.13.2-pyha770c72_1.conda
      - conda: https://conda.anaconda.org/conda-forge/noarch/tqdm-4.67.1-pyhd8ed1ab_1.conda
      - conda: https://conda.anaconda.org/conda-forge/noarch/typeguard-4.4.2-pyhd8ed1ab_0.conda
      - conda: https://conda.anaconda.org/conda-forge/noarch/typer-0.15.3-pyhf21524f_0.conda
      - conda: https://conda.anaconda.org/conda-forge/noarch/typer-slim-0.15.3-pyh29332c3_0.conda
      - conda: https://conda.anaconda.org/conda-forge/noarch/typer-slim-standard-0.15.3-h1a15894_0.conda
      - conda: https://conda.anaconda.org/conda-forge/noarch/typing-extensions-4.13.2-h0e9735f_0.conda
      - conda: https://conda.anaconda.org/conda-forge/noarch/typing-inspection-0.4.0-pyhd8ed1ab_0.conda
      - conda: https://conda.anaconda.org/conda-forge/noarch/typing_extensions-4.13.2-pyh29332c3_0.conda
      - conda: https://conda.anaconda.org/conda-forge/noarch/typing_inspect-0.9.0-pyhd8ed1ab_1.conda
      - conda: https://conda.anaconda.org/conda-forge/noarch/tzdata-2025b-h78e105d_0.conda
      - conda: https://conda.anaconda.org/conda-forge/noarch/uc-micro-py-1.0.3-pyhd8ed1ab_1.conda
      - conda: https://conda.anaconda.org/conda-forge/linux-64/ukkonen-1.0.1-py310h3788b33_5.conda
      - conda: https://conda.anaconda.org/conda-forge/noarch/urllib3-2.4.0-pyhd8ed1ab_0.conda
      - conda: https://conda.anaconda.org/conda-forge/linux-64/uv-0.7.2-h2f11bb8_1.conda
      - conda: https://conda.anaconda.org/conda-forge/noarch/virtualenv-20.30.0-pyhd8ed1ab_0.conda
      - conda: https://conda.anaconda.org/conda-forge/noarch/wcwidth-0.2.13-pyhd8ed1ab_1.conda
      - conda: https://conda.anaconda.org/conda-forge/linux-64/yaml-0.2.5-h7f98852_2.tar.bz2
      - conda: https://conda.anaconda.org/conda-forge/noarch/zipp-3.21.0-pyhd8ed1ab_1.conda
      - conda: https://conda.anaconda.org/conda-forge/linux-64/zlib-1.3.1-hb9d3cd8_2.conda
      - conda: https://conda.anaconda.org/conda-forge/linux-64/zstandard-0.23.0-py310ha75aee5_2.conda
      - conda: https://conda.anaconda.org/conda-forge/linux-64/zstd-1.5.7-hb8e6e7a_2.conda
      - pypi: https://files.pythonhosted.org/packages/78/05/536d025b3e17cf938f836665dde32e86f65ee76acd0ae14e22bda6aee274/beartype-0.20.2-py3-none-any.whl
      - pypi: https://files.pythonhosted.org/packages/28/53/21f7b97e82772caa61541348427f42435120b32961c92d16f9c8ce9757d6/cslug-1.0.0-py3-none-any.whl
      - pypi: https://files.pythonhosted.org/packages/c8/14/299f99ce0fde4985cc5ba6f2258c624a5b9bbc547c3d243d99919ca53761/cyclopts-3.14.2-py3-none-any.whl
      - pypi: https://files.pythonhosted.org/packages/d5/7c/e9fcff7623954d86bdc17782036cbf715ecab1bec4847c008557affe1ca8/docstring_parser-0.16-py3-none-any.whl
      - pypi: https://files.pythonhosted.org/packages/8f/d7/9322c609343d929e75e7e5e6255e614fcc67572cfd083959cdef3b7aad79/docutils-0.21.2-py3-none-any.whl
      - pypi: https://files.pythonhosted.org/packages/f1/30/04cb01835cd32cdb37abd062b6499f5fe6ec28766145bfaf67b409351251/genoray-0.10.5-py3-none-any.whl
      - pypi: https://files.pythonhosted.org/packages/ac/8e/0eccb528701273640dd4f13678a0c1352176166aecd1ee7f4fa29355132b/hirola-0.3.0-py3-none-manylinux_2_17_x86_64.manylinux2014_x86_64.whl
      - pypi: https://files.pythonhosted.org/packages/a9/a6/aa38bddc9f8d90e5ce14023f06ccbf642ab5d507da1ffafb031c0f332dc6/numerary-0.4.4-py3-none-any.whl
      - pypi: https://files.pythonhosted.org/packages/55/20/93ef95a37e1aa3c3dd2ca1cd1cba8c8849823311d034921c0ec38949ffad/Pgenlib-0.92.0-cp310-cp310-manylinux_2_17_x86_64.manylinux2014_x86_64.whl
      - pypi: https://files.pythonhosted.org/packages/5b/bc/246f452431c592a2a424050e8bb9ccf494fb47613fd97c912f4d573a5e3b/phantom_types-3.0.2-py3-none-any.whl
      - pypi: https://files.pythonhosted.org/packages/fd/bc/cc4e3dbc5e7992398dcb7a8eda0cbcf4fb792a0cdb93f857b478bf3cf884/rich_rst-1.3.1-py3-none-any.whl
      - pypi: https://files.pythonhosted.org/packages/f5/a1/6de4f7bf0a7704a200de5d0fbaf4d333fd5ca56b9a3e6f3a3ad05e99ba98/seqpro-0.3.2-cp39-abi3-manylinux_2_28_x86_64.whl
  py311:
    channels:
    - url: https://conda.anaconda.org/conda-forge/
    - url: https://conda.anaconda.org/bioconda/
    indexes:
    - https://pypi.org/simple
    packages:
      linux-64:
      - conda: https://conda.anaconda.org/conda-forge/linux-64/_openmp_mutex-4.5-3_kmp_llvm.conda
      - conda: https://conda.anaconda.org/conda-forge/noarch/_x86_64-microarch-level-1-2_x86_64.conda
      - conda: https://conda.anaconda.org/conda-forge/noarch/annotated-types-0.7.0-pyhd8ed1ab_1.conda
      - conda: https://conda.anaconda.org/conda-forge/noarch/argcomplete-3.6.2-pyhd8ed1ab_0.conda
      - conda: https://conda.anaconda.org/conda-forge/noarch/asttokens-3.0.0-pyhd8ed1ab_1.conda
      - conda: https://conda.anaconda.org/conda-forge/noarch/attrs-25.3.0-pyh71513ae_0.conda
      - conda: https://conda.anaconda.org/conda-forge/noarch/awkward-2.8.2-pyhd8ed1ab_0.conda
      - conda: https://conda.anaconda.org/conda-forge/linux-64/awkward-cpp-45-py311hc248303_100.conda
      - conda: https://conda.anaconda.org/conda-forge/linux-64/aws-c-auth-0.9.0-h9a6e2ae_4.conda
      - conda: https://conda.anaconda.org/conda-forge/linux-64/aws-c-cal-0.9.0-hada3f3f_0.conda
      - conda: https://conda.anaconda.org/conda-forge/linux-64/aws-c-common-0.12.2-hb9d3cd8_0.conda
      - conda: https://conda.anaconda.org/conda-forge/linux-64/aws-c-compression-0.3.1-hc2d532b_4.conda
      - conda: https://conda.anaconda.org/conda-forge/linux-64/aws-c-event-stream-0.5.4-hc5e5e9e_7.conda
      - conda: https://conda.anaconda.org/conda-forge/linux-64/aws-c-http-0.10.0-h6884c39_0.conda
      - conda: https://conda.anaconda.org/conda-forge/linux-64/aws-c-io-0.18.1-h1a9f769_2.conda
      - conda: https://conda.anaconda.org/conda-forge/linux-64/aws-c-mqtt-0.12.3-hef6a231_4.conda
      - conda: https://conda.anaconda.org/conda-forge/linux-64/aws-c-s3-0.7.16-h7dfd680_1.conda
      - conda: https://conda.anaconda.org/conda-forge/linux-64/aws-c-sdkutils-0.2.3-hc2d532b_4.conda
      - conda: https://conda.anaconda.org/conda-forge/linux-64/aws-checksums-0.2.7-hc2d532b_0.conda
      - conda: https://conda.anaconda.org/conda-forge/linux-64/aws-crt-cpp-0.32.4-h0cee55f_2.conda
      - conda: https://conda.anaconda.org/conda-forge/linux-64/aws-sdk-cpp-1.11.510-h5b777a2_6.conda
      - conda: https://conda.anaconda.org/conda-forge/linux-64/azure-core-cpp-1.14.0-h5cfcd09_0.conda
      - conda: https://conda.anaconda.org/conda-forge/linux-64/azure-identity-cpp-1.10.0-h113e628_0.conda
      - conda: https://conda.anaconda.org/conda-forge/linux-64/azure-storage-blobs-cpp-12.13.0-h3cf044e_1.conda
      - conda: https://conda.anaconda.org/conda-forge/linux-64/azure-storage-common-cpp-12.8.0-h736e048_1.conda
      - conda: https://conda.anaconda.org/conda-forge/linux-64/azure-storage-files-datalake-cpp-12.12.0-ha633028_1.conda
      - conda: https://conda.anaconda.org/bioconda/linux-64/bcftools-1.21-h3a4d415_1.tar.bz2
      - conda: https://conda.anaconda.org/conda-forge/linux-64/brotli-python-1.1.0-py311hfdbb021_2.conda
      - conda: https://conda.anaconda.org/conda-forge/linux-64/bzip2-1.0.8-h4bc722e_7.conda
      - conda: https://conda.anaconda.org/conda-forge/linux-64/c-ares-1.34.5-hb9d3cd8_0.conda
      - conda: https://conda.anaconda.org/conda-forge/noarch/ca-certificates-2025.4.26-hbd8a1cb_0.conda
      - conda: https://conda.anaconda.org/conda-forge/noarch/certifi-2025.1.31-pyhd8ed1ab_0.conda
      - conda: https://conda.anaconda.org/conda-forge/linux-64/cffi-1.17.1-py311hf29c0ef_0.conda
      - conda: https://conda.anaconda.org/conda-forge/noarch/cfgv-3.3.1-pyhd8ed1ab_1.conda
      - conda: https://conda.anaconda.org/conda-forge/noarch/charset-normalizer-3.4.2-pyhd8ed1ab_0.conda
      - conda: https://conda.anaconda.org/conda-forge/noarch/click-8.1.8-pyh707e725_0.conda
      - conda: https://conda.anaconda.org/conda-forge/noarch/colorama-0.4.6-pyhd8ed1ab_1.conda
      - conda: https://conda.anaconda.org/conda-forge/noarch/coloredlogs-15.0.1-pyhd8ed1ab_4.conda
      - conda: https://conda.anaconda.org/conda-forge/noarch/commitizen-4.6.1-pyhd8ed1ab_0.conda
      - conda: https://conda.anaconda.org/conda-forge/linux-64/coverage-7.8.0-py311h2dc5d0c_0.conda
      - conda: https://conda.anaconda.org/conda-forge/noarch/cpython-3.11.12-py311hd8ed1ab_0.conda
      - conda: https://conda.anaconda.org/bioconda/linux-64/cyvcf2-0.31.1-py311h94e71d4_1.tar.bz2
      - conda: https://conda.anaconda.org/conda-forge/noarch/decli-0.6.2-pyhd8ed1ab_1.conda
      - conda: https://conda.anaconda.org/conda-forge/noarch/decopatch-1.4.10-pyhd8ed1ab_1.conda
      - conda: https://conda.anaconda.org/conda-forge/noarch/distlib-0.3.9-pyhd8ed1ab_1.conda
      - conda: https://conda.anaconda.org/conda-forge/noarch/einops-0.8.1-pyhd8ed1ab_0.conda
      - conda: https://conda.anaconda.org/conda-forge/linux-64/elfutils-0.192-h7f4e02f_1.conda
      - conda: https://conda.anaconda.org/conda-forge/noarch/exceptiongroup-1.2.2-pyhd8ed1ab_1.conda
      - conda: https://conda.anaconda.org/conda-forge/noarch/executing-2.2.0-pyhd8ed1ab_0.conda
      - conda: https://conda.anaconda.org/conda-forge/noarch/filelock-3.18.0-pyhd8ed1ab_0.conda
      - conda: https://conda.anaconda.org/conda-forge/noarch/fsspec-2025.3.2-pyhd8ed1ab_0.conda
      - conda: https://conda.anaconda.org/conda-forge/linux-64/gflags-2.2.2-h5888daf_1005.conda
      - conda: https://conda.anaconda.org/conda-forge/linux-64/glog-0.7.1-hbabe93e_0.conda
      - conda: https://conda.anaconda.org/conda-forge/linux-64/gmp-6.3.0-hac33072_2.conda
      - conda: https://conda.anaconda.org/conda-forge/linux-64/gmpy2-2.2.1-py311h0f6cedb_0.conda
      - conda: https://conda.anaconda.org/conda-forge/linux-64/gnutls-3.8.9-h5746830_0.conda
      - conda: https://conda.anaconda.org/conda-forge/linux-64/gsl-2.7-he838d99_0.tar.bz2
      - conda: https://conda.anaconda.org/conda-forge/noarch/h2-4.2.0-pyhd8ed1ab_0.conda
      - conda: https://conda.anaconda.org/conda-forge/noarch/hpack-4.1.0-pyhd8ed1ab_0.conda
      - conda: https://conda.anaconda.org/bioconda/linux-64/htslib-1.21-h566b1c6_1.tar.bz2
      - conda: https://conda.anaconda.org/conda-forge/noarch/humanfriendly-10.0-pyh707e725_8.conda
      - conda: https://conda.anaconda.org/conda-forge/noarch/hyperframe-6.1.0-pyhd8ed1ab_0.conda
      - conda: https://conda.anaconda.org/conda-forge/noarch/hypothesis-6.131.9-pyha770c72_0.conda
      - conda: https://conda.anaconda.org/conda-forge/noarch/icecream-2.1.4-pyhd8ed1ab_0.conda
      - conda: https://conda.anaconda.org/conda-forge/noarch/identify-2.6.10-pyhd8ed1ab_0.conda
      - conda: https://conda.anaconda.org/conda-forge/noarch/idna-3.10-pyhd8ed1ab_1.conda
      - conda: https://conda.anaconda.org/conda-forge/noarch/importlib-metadata-8.6.1-pyha770c72_0.conda
      - conda: https://conda.anaconda.org/conda-forge/noarch/iniconfig-2.0.0-pyhd8ed1ab_1.conda
      - conda: https://conda.anaconda.org/conda-forge/noarch/jinja2-3.1.6-pyhd8ed1ab_0.conda
      - conda: https://conda.anaconda.org/conda-forge/noarch/joblib-1.5.0-pyhd8ed1ab_0.conda
      - conda: https://conda.anaconda.org/conda-forge/linux-64/keyutils-1.6.1-h166bdaf_0.tar.bz2
      - conda: https://conda.anaconda.org/conda-forge/linux-64/krb5-1.21.3-h659f571_0.conda
      - conda: https://conda.anaconda.org/conda-forge/linux-64/ld_impl_linux-64-2.43-h712a8e2_4.conda
      - conda: https://conda.anaconda.org/conda-forge/linux-64/libabseil-20250127.1-cxx17_hbbce691_0.conda
      - conda: https://conda.anaconda.org/conda-forge/linux-64/libarchive-3.7.7-h75ea233_4.conda
      - conda: https://conda.anaconda.org/conda-forge/linux-64/libarrow-20.0.0-h27f8bab_0_cpu.conda
      - conda: https://conda.anaconda.org/conda-forge/linux-64/libarrow-acero-20.0.0-hcb10f89_0_cpu.conda
      - conda: https://conda.anaconda.org/conda-forge/linux-64/libarrow-dataset-20.0.0-hcb10f89_0_cpu.conda
      - conda: https://conda.anaconda.org/conda-forge/linux-64/libarrow-substrait-20.0.0-h1bed206_0_cpu.conda
      - conda: https://conda.anaconda.org/conda-forge/linux-64/libasprintf-0.24.1-h8e693c7_0.conda
      - conda: https://conda.anaconda.org/conda-forge/linux-64/libblas-3.9.0-31_hfdb39a5_mkl.conda
      - conda: https://conda.anaconda.org/conda-forge/linux-64/libbrotlicommon-1.1.0-hb9d3cd8_2.conda
      - conda: https://conda.anaconda.org/conda-forge/linux-64/libbrotlidec-1.1.0-hb9d3cd8_2.conda
      - conda: https://conda.anaconda.org/conda-forge/linux-64/libbrotlienc-1.1.0-hb9d3cd8_2.conda
      - conda: https://conda.anaconda.org/conda-forge/linux-64/libcblas-3.9.0-31_h372d94f_mkl.conda
      - conda: https://conda.anaconda.org/conda-forge/linux-64/libcrc32c-1.1.2-h9c3ff4c_0.tar.bz2
      - conda: https://conda.anaconda.org/conda-forge/linux-64/libcurl-8.13.0-h332b0f4_0.conda
      - conda: https://conda.anaconda.org/conda-forge/linux-64/libdeflate-1.22-hb9d3cd8_0.conda
      - conda: https://conda.anaconda.org/conda-forge/linux-64/libedit-3.1.20250104-pl5321h7949ede_0.conda
      - conda: https://conda.anaconda.org/conda-forge/linux-64/libev-4.33-hd590300_2.conda
      - conda: https://conda.anaconda.org/conda-forge/linux-64/libevent-2.1.12-hf998b51_1.conda
      - conda: https://conda.anaconda.org/conda-forge/linux-64/libexpat-2.7.0-h5888daf_0.conda
      - conda: https://conda.anaconda.org/conda-forge/linux-64/libffi-3.4.6-h2dba641_1.conda
      - conda: https://conda.anaconda.org/conda-forge/linux-64/libgcc-14.2.0-h767d61c_2.conda
      - conda: https://conda.anaconda.org/conda-forge/linux-64/libgcc-ng-14.2.0-h69a702a_2.conda
      - conda: https://conda.anaconda.org/conda-forge/linux-64/libgettextpo-0.24.1-h5888daf_0.conda
      - conda: https://conda.anaconda.org/conda-forge/linux-64/libgoogle-cloud-2.36.0-hc4361e1_1.conda
      - conda: https://conda.anaconda.org/conda-forge/linux-64/libgoogle-cloud-storage-2.36.0-h0121fbd_1.conda
      - conda: https://conda.anaconda.org/conda-forge/linux-64/libgrpc-1.71.0-h8e591d7_1.conda
      - conda: https://conda.anaconda.org/conda-forge/linux-64/libhwloc-2.11.2-default_h0d58e46_1001.conda
      - conda: https://conda.anaconda.org/conda-forge/linux-64/libiconv-1.18-h4ce23a2_1.conda
      - conda: https://conda.anaconda.org/conda-forge/linux-64/libidn2-2.3.8-ha4ef2c3_0.conda
      - conda: https://conda.anaconda.org/conda-forge/linux-64/liblapack-3.9.0-31_hc41d3b0_mkl.conda
      - conda: https://conda.anaconda.org/conda-forge/linux-64/liblzma-5.8.1-hb9d3cd8_0.conda
      - conda: https://conda.anaconda.org/conda-forge/linux-64/libmicrohttpd-1.0.1-hbc5bc17_1.conda
      - conda: https://conda.anaconda.org/conda-forge/linux-64/libnghttp2-1.64.0-h161d5f1_0.conda
      - conda: https://conda.anaconda.org/conda-forge/linux-64/libnsl-2.0.1-hd590300_0.conda
      - conda: https://conda.anaconda.org/conda-forge/linux-64/libopentelemetry-cpp-1.20.0-hd1b1c89_0.conda
      - conda: https://conda.anaconda.org/conda-forge/linux-64/libopentelemetry-cpp-headers-1.20.0-ha770c72_0.conda
      - conda: https://conda.anaconda.org/conda-forge/linux-64/libparquet-20.0.0-h081d1f1_0_cpu.conda
      - conda: https://conda.anaconda.org/conda-forge/linux-64/libprotobuf-5.29.3-h501fc15_1.conda
      - conda: https://conda.anaconda.org/conda-forge/linux-64/libre2-11-2024.07.02-hba17884_3.conda
      - conda: https://conda.anaconda.org/conda-forge/linux-64/libsqlite-3.49.1-hee588c1_2.conda
      - conda: https://conda.anaconda.org/conda-forge/linux-64/libssh2-1.11.1-hcf80075_0.conda
      - conda: https://conda.anaconda.org/conda-forge/linux-64/libstdcxx-14.2.0-h8f9b012_2.conda
      - conda: https://conda.anaconda.org/conda-forge/linux-64/libstdcxx-ng-14.2.0-h4852527_2.conda
      - conda: https://conda.anaconda.org/conda-forge/linux-64/libtasn1-4.20.0-hb9d3cd8_0.conda
      - conda: https://conda.anaconda.org/conda-forge/linux-64/libthrift-0.21.0-h0e7cc3e_0.conda
      - conda: https://conda.anaconda.org/conda-forge/linux-64/libtorch-2.7.0-cpu_mkl_hf6ddc5a_100.conda
      - conda: https://conda.anaconda.org/conda-forge/linux-64/libunistring-0.9.10-h7f98852_0.tar.bz2
      - conda: https://conda.anaconda.org/conda-forge/linux-64/libunwind-1.6.2-h9c3ff4c_0.tar.bz2
      - conda: https://conda.anaconda.org/conda-forge/linux-64/libutf8proc-2.10.0-h4c51ac1_0.conda
      - conda: https://conda.anaconda.org/conda-forge/linux-64/libuuid-2.38.1-h0b41bf4_0.conda
      - conda: https://conda.anaconda.org/conda-forge/linux-64/libuv-1.50.0-hb9d3cd8_0.conda
      - conda: https://conda.anaconda.org/conda-forge/linux-64/libxcrypt-4.4.36-hd590300_1.conda
      - conda: https://conda.anaconda.org/conda-forge/linux-64/libxml2-2.13.7-h81593ed_1.conda
      - conda: https://conda.anaconda.org/conda-forge/linux-64/libzlib-1.3.1-hb9d3cd8_2.conda
      - conda: https://conda.anaconda.org/conda-forge/noarch/linkify-it-py-2.0.3-pyhd8ed1ab_1.conda
      - conda: https://conda.anaconda.org/conda-forge/linux-64/llvm-openmp-20.1.4-h024ca30_0.conda
      - conda: https://conda.anaconda.org/conda-forge/linux-64/llvmlite-0.44.0-py311h9c9ff8c_1.conda
      - conda: https://conda.anaconda.org/conda-forge/linux-64/loguru-0.7.2-py311h38be061_2.conda
      - conda: https://conda.anaconda.org/conda-forge/linux-64/lz4-c-1.10.0-h5888daf_1.conda
      - conda: https://conda.anaconda.org/conda-forge/linux-64/lzo-2.10-hd590300_1001.conda
      - conda: https://conda.anaconda.org/conda-forge/noarch/makefun-1.15.6-pyhd8ed1ab_1.conda
      - conda: https://conda.anaconda.org/conda-forge/noarch/markdown-it-py-3.0.0-pyhd8ed1ab_1.conda
      - conda: https://conda.anaconda.org/conda-forge/linux-64/markupsafe-3.0.2-py311h2dc5d0c_1.conda
      - conda: https://conda.anaconda.org/conda-forge/linux-64/maturin-1.8.3-py311h9b3a049_0.conda
      - conda: https://conda.anaconda.org/conda-forge/noarch/mdit-py-plugins-0.4.2-pyhd8ed1ab_1.conda
      - conda: https://conda.anaconda.org/conda-forge/noarch/mdurl-0.1.2-pyhd8ed1ab_1.conda
      - conda: https://conda.anaconda.org/conda-forge/linux-64/memray-1.17.1-py311hc51bbc3_0.conda
      - conda: https://conda.anaconda.org/conda-forge/linux-64/mkl-2024.2.2-ha957f24_16.conda
      - conda: https://conda.anaconda.org/conda-forge/noarch/more-itertools-10.7.0-pyhd8ed1ab_0.conda
      - conda: https://conda.anaconda.org/conda-forge/linux-64/mpc-1.3.1-h24ddda3_1.conda
      - conda: https://conda.anaconda.org/conda-forge/linux-64/mpfr-4.2.1-h90cbb55_3.conda
      - conda: https://conda.anaconda.org/conda-forge/noarch/mpmath-1.3.0-pyhd8ed1ab_1.conda
      - conda: https://conda.anaconda.org/conda-forge/noarch/mypy_extensions-1.1.0-pyha770c72_0.conda
      - conda: https://conda.anaconda.org/conda-forge/noarch/natsort-8.4.0-pyh29332c3_1.conda
      - conda: https://conda.anaconda.org/bioconda/linux-64/ncls-0.0.68-py311haab0aaa_5.tar.bz2
      - conda: https://conda.anaconda.org/conda-forge/linux-64/ncurses-6.5-h2d0b736_3.conda
      - conda: https://conda.anaconda.org/conda-forge/linux-64/nettle-3.9.1-h7ab15ed_0.conda
      - conda: https://conda.anaconda.org/conda-forge/noarch/networkx-3.4.2-pyh267e887_2.conda
      - conda: https://conda.anaconda.org/conda-forge/linux-64/nlohmann_json-3.12.0-h3f2d84a_0.conda
      - conda: https://conda.anaconda.org/conda-forge/noarch/nodeenv-1.9.1-pyhd8ed1ab_1.conda
      - conda: https://conda.anaconda.org/conda-forge/linux-64/numba-0.61.2-py311h4e1c48f_0.conda
      - conda: https://conda.anaconda.org/conda-forge/linux-64/numpy-2.2.5-py311h5d046bc_0.conda
      - conda: https://conda.anaconda.org/conda-forge/linux-64/openssl-3.5.0-h7b32b05_1.conda
      - conda: https://conda.anaconda.org/conda-forge/linux-64/optree-0.15.0-py311hd18a35c_0.conda
      - conda: https://conda.anaconda.org/conda-forge/linux-64/orc-2.1.1-h17f744e_1.conda
      - conda: https://conda.anaconda.org/conda-forge/linux-64/p11-kit-0.24.1-hc5aa10d_0.tar.bz2
      - conda: https://conda.anaconda.org/conda-forge/noarch/packaging-25.0-pyh29332c3_1.conda
      - conda: https://conda.anaconda.org/conda-forge/linux-64/pandas-2.2.3-py311h7db5c69_3.conda
      - conda: https://conda.anaconda.org/conda-forge/noarch/pandera-0.23.1-hd8ed1ab_0.conda
      - conda: https://conda.anaconda.org/conda-forge/noarch/pandera-base-0.23.1-pyhd8ed1ab_0.conda
      - conda: https://conda.anaconda.org/conda-forge/linux-64/patchelf-0.18.0-h3f2d84a_2.conda
      - conda: https://conda.anaconda.org/conda-forge/linux-64/perl-5.32.1-7_hd590300_perl5.conda
      - conda: https://conda.anaconda.org/conda-forge/noarch/platformdirs-4.3.7-pyh29332c3_0.conda
      - conda: https://conda.anaconda.org/bioconda/linux-64/plink2-2.0.0a.6.9-h9948957_0.tar.bz2
      - conda: https://conda.anaconda.org/conda-forge/noarch/pluggy-1.5.0-pyhd8ed1ab_1.conda
      - conda: https://conda.anaconda.org/conda-forge/linux-64/polars-1.26.0-py311h03f6b34_0.conda
      - conda: https://conda.anaconda.org/conda-forge/noarch/pooch-1.8.2-pyhd8ed1ab_1.conda
      - conda: https://conda.anaconda.org/conda-forge/noarch/pre-commit-4.2.0-pyha770c72_0.conda
      - conda: https://conda.anaconda.org/conda-forge/linux-64/prometheus-cpp-1.3.0-ha5d0236_0.conda
      - conda: https://conda.anaconda.org/conda-forge/noarch/prompt-toolkit-3.0.36-pyha770c72_0.conda
      - conda: https://conda.anaconda.org/conda-forge/noarch/prompt_toolkit-3.0.36-hd8ed1ab_0.conda
      - conda: https://conda.anaconda.org/conda-forge/noarch/py-cpuinfo-9.0.0-pyhd8ed1ab_1.conda
      - conda: https://conda.anaconda.org/conda-forge/linux-64/py-spy-0.4.0-h4c5a871_1.conda
      - conda: https://conda.anaconda.org/conda-forge/linux-64/pyarrow-20.0.0-py311h38be061_0.conda
      - conda: https://conda.anaconda.org/conda-forge/linux-64/pyarrow-core-20.0.0-py311h4854187_0_cpu.conda
      - conda: https://conda.anaconda.org/bioconda/linux-64/pybigwig-0.3.24-py311hd8c7dd8_0.tar.bz2
      - conda: https://conda.anaconda.org/conda-forge/noarch/pybind11-2.13.6-pyh1ec8472_2.conda
      - conda: https://conda.anaconda.org/conda-forge/noarch/pybind11-global-2.13.6-pyh415d2e4_2.conda
      - conda: https://conda.anaconda.org/conda-forge/noarch/pycparser-2.22-pyh29332c3_1.conda
      - conda: https://conda.anaconda.org/conda-forge/noarch/pydantic-2.11.3-pyh3cfb1c2_0.conda
      - conda: https://conda.anaconda.org/conda-forge/linux-64/pydantic-core-2.33.1-py311h687327b_0.conda
      - conda: https://conda.anaconda.org/conda-forge/noarch/pygments-2.19.1-pyhd8ed1ab_0.conda
      - conda: https://conda.anaconda.org/bioconda/noarch/pyranges-0.1.4-pyhdfd78af_0.tar.bz2
      - conda: https://conda.anaconda.org/bioconda/linux-64/pysam-0.23.0-py311hb456a96_0.tar.bz2
      - conda: https://conda.anaconda.org/conda-forge/noarch/pysocks-1.7.1-pyha55dd90_7.conda
      - conda: https://conda.anaconda.org/conda-forge/noarch/pytest-8.3.5-pyhd8ed1ab_0.conda
      - conda: https://conda.anaconda.org/conda-forge/noarch/pytest-benchmark-5.1.0-pyhd8ed1ab_2.conda
      - conda: https://conda.anaconda.org/conda-forge/noarch/pytest-cases-3.8.6-pyhd8ed1ab_1.conda
      - conda: https://conda.anaconda.org/conda-forge/noarch/pytest-cov-6.1.1-pyhd8ed1ab_0.conda
      - conda: https://conda.anaconda.org/conda-forge/linux-64/python-3.11.12-h9e4cc4f_0_cpython.conda
      - conda: https://conda.anaconda.org/conda-forge/noarch/python-dateutil-2.9.0.post0-pyhff2d567_1.conda
      - conda: https://conda.anaconda.org/conda-forge/noarch/python-tzdata-2025.2-pyhd8ed1ab_0.conda
      - conda: https://conda.anaconda.org/conda-forge/noarch/python_abi-3.11-7_cp311.conda
      - conda: https://conda.anaconda.org/conda-forge/linux-64/pytorch-2.7.0-cpu_mkl_py311_he84fd7d_100.conda
      - conda: https://conda.anaconda.org/conda-forge/linux-64/pytorch-cpu-2.7.0-cpu_mkl_hc60beec_100.conda
      - conda: https://conda.anaconda.org/conda-forge/noarch/pytz-2025.2-pyhd8ed1ab_0.conda
      - conda: https://conda.anaconda.org/conda-forge/linux-64/pyyaml-6.0.2-py311h2dc5d0c_2.conda
      - conda: https://conda.anaconda.org/conda-forge/noarch/questionary-2.1.0-pyhd8ed1ab_1.conda
      - conda: https://conda.anaconda.org/conda-forge/linux-64/re2-2024.07.02-h9925aae_3.conda
      - conda: https://conda.anaconda.org/conda-forge/linux-64/readline-8.2-h8c095d6_2.conda
      - conda: https://conda.anaconda.org/conda-forge/noarch/requests-2.32.3-pyhd8ed1ab_1.conda
      - conda: https://conda.anaconda.org/conda-forge/noarch/rich-14.0.0-pyh29332c3_0.conda
      - conda: https://conda.anaconda.org/conda-forge/linux-64/ruff-0.11.8-py311h39e1cd3_0.conda
      - conda: https://conda.anaconda.org/conda-forge/linux-64/s2n-1.5.17-hba75a32_0.conda
      - conda: https://conda.anaconda.org/bioconda/linux-64/samtools-1.21-h96c455f_1.tar.bz2
      - conda: https://conda.anaconda.org/conda-forge/noarch/setuptools-75.8.2-pyhff2d567_0.conda
      - conda: https://conda.anaconda.org/conda-forge/noarch/shellingham-1.5.4-pyhd8ed1ab_1.conda
      - conda: https://conda.anaconda.org/conda-forge/noarch/six-1.17.0-pyhd8ed1ab_0.conda
      - conda: https://conda.anaconda.org/conda-forge/linux-64/sleef-3.8-h1b44611_0.conda
      - conda: https://conda.anaconda.org/conda-forge/linux-64/snappy-1.2.1-h8bd8927_1.conda
      - conda: https://conda.anaconda.org/bioconda/linux-64/sorted_nearest-0.0.39-py311haab0aaa_5.tar.bz2
      - conda: https://conda.anaconda.org/conda-forge/noarch/sortedcontainers-2.4.0-pyhd8ed1ab_1.conda
      - conda: https://conda.anaconda.org/conda-forge/noarch/sympy-1.14.0-pyh2585a3b_105.conda
      - conda: https://conda.anaconda.org/conda-forge/noarch/tabulate-0.9.0-pyhd8ed1ab_2.conda
      - conda: https://conda.anaconda.org/conda-forge/linux-64/tbb-2021.13.0-hceb3a55_1.conda
      - conda: https://conda.anaconda.org/conda-forge/noarch/termcolor-2.5.0-pyhd8ed1ab_1.conda
      - conda: https://conda.anaconda.org/conda-forge/noarch/textual-3.2.0-pyhd8ed1ab_0.conda
      - conda: https://conda.anaconda.org/conda-forge/linux-64/tk-8.6.13-noxft_h4845f30_101.conda
      - conda: https://conda.anaconda.org/conda-forge/noarch/toml-0.10.2-pyhd8ed1ab_1.conda
      - conda: https://conda.anaconda.org/conda-forge/noarch/tomli-2.2.1-pyhd8ed1ab_1.conda
      - conda: https://conda.anaconda.org/conda-forge/noarch/tomlkit-0.13.2-pyha770c72_1.conda
      - conda: https://conda.anaconda.org/conda-forge/noarch/tqdm-4.67.1-pyhd8ed1ab_1.conda
      - conda: https://conda.anaconda.org/conda-forge/noarch/typeguard-4.4.2-pyhd8ed1ab_0.conda
      - conda: https://conda.anaconda.org/conda-forge/noarch/typer-0.15.3-pyhf21524f_0.conda
      - conda: https://conda.anaconda.org/conda-forge/noarch/typer-slim-0.15.3-pyh29332c3_0.conda
      - conda: https://conda.anaconda.org/conda-forge/noarch/typer-slim-standard-0.15.3-h1a15894_0.conda
      - conda: https://conda.anaconda.org/conda-forge/noarch/typing-extensions-4.13.2-h0e9735f_0.conda
      - conda: https://conda.anaconda.org/conda-forge/noarch/typing-inspection-0.4.0-pyhd8ed1ab_0.conda
      - conda: https://conda.anaconda.org/conda-forge/noarch/typing_extensions-4.13.2-pyh29332c3_0.conda
      - conda: https://conda.anaconda.org/conda-forge/noarch/typing_inspect-0.9.0-pyhd8ed1ab_1.conda
      - conda: https://conda.anaconda.org/conda-forge/noarch/tzdata-2025b-h78e105d_0.conda
      - conda: https://conda.anaconda.org/conda-forge/noarch/uc-micro-py-1.0.3-pyhd8ed1ab_1.conda
      - conda: https://conda.anaconda.org/conda-forge/linux-64/ukkonen-1.0.1-py311hd18a35c_5.conda
      - conda: https://conda.anaconda.org/conda-forge/noarch/urllib3-2.4.0-pyhd8ed1ab_0.conda
      - conda: https://conda.anaconda.org/conda-forge/linux-64/uv-0.7.2-h2f11bb8_1.conda
      - conda: https://conda.anaconda.org/conda-forge/noarch/virtualenv-20.30.0-pyhd8ed1ab_0.conda
      - conda: https://conda.anaconda.org/conda-forge/noarch/wcwidth-0.2.13-pyhd8ed1ab_1.conda
      - conda: https://conda.anaconda.org/conda-forge/linux-64/yaml-0.2.5-h7f98852_2.tar.bz2
      - conda: https://conda.anaconda.org/conda-forge/noarch/zipp-3.21.0-pyhd8ed1ab_1.conda
      - conda: https://conda.anaconda.org/conda-forge/linux-64/zlib-1.3.1-hb9d3cd8_2.conda
      - conda: https://conda.anaconda.org/conda-forge/linux-64/zstandard-0.23.0-py311h9ecbd09_2.conda
      - conda: https://conda.anaconda.org/conda-forge/linux-64/zstd-1.5.7-hb8e6e7a_2.conda
      - pypi: https://files.pythonhosted.org/packages/78/05/536d025b3e17cf938f836665dde32e86f65ee76acd0ae14e22bda6aee274/beartype-0.20.2-py3-none-any.whl
      - pypi: https://files.pythonhosted.org/packages/28/53/21f7b97e82772caa61541348427f42435120b32961c92d16f9c8ce9757d6/cslug-1.0.0-py3-none-any.whl
      - pypi: https://files.pythonhosted.org/packages/c8/14/299f99ce0fde4985cc5ba6f2258c624a5b9bbc547c3d243d99919ca53761/cyclopts-3.14.2-py3-none-any.whl
      - pypi: https://files.pythonhosted.org/packages/d5/7c/e9fcff7623954d86bdc17782036cbf715ecab1bec4847c008557affe1ca8/docstring_parser-0.16-py3-none-any.whl
      - pypi: https://files.pythonhosted.org/packages/8f/d7/9322c609343d929e75e7e5e6255e614fcc67572cfd083959cdef3b7aad79/docutils-0.21.2-py3-none-any.whl
      - pypi: https://files.pythonhosted.org/packages/f1/30/04cb01835cd32cdb37abd062b6499f5fe6ec28766145bfaf67b409351251/genoray-0.10.5-py3-none-any.whl
      - pypi: https://files.pythonhosted.org/packages/ac/8e/0eccb528701273640dd4f13678a0c1352176166aecd1ee7f4fa29355132b/hirola-0.3.0-py3-none-manylinux_2_17_x86_64.manylinux2014_x86_64.whl
      - pypi: https://files.pythonhosted.org/packages/a9/a6/aa38bddc9f8d90e5ce14023f06ccbf642ab5d507da1ffafb031c0f332dc6/numerary-0.4.4-py3-none-any.whl
      - pypi: https://files.pythonhosted.org/packages/89/99/b692da8386ff7b0dd80cf17f1be918127e3279d8878cdadf5494b70dd4f6/Pgenlib-0.92.0-cp311-cp311-manylinux_2_17_x86_64.manylinux2014_x86_64.whl
      - pypi: https://files.pythonhosted.org/packages/5b/bc/246f452431c592a2a424050e8bb9ccf494fb47613fd97c912f4d573a5e3b/phantom_types-3.0.2-py3-none-any.whl
      - pypi: https://files.pythonhosted.org/packages/fd/bc/cc4e3dbc5e7992398dcb7a8eda0cbcf4fb792a0cdb93f857b478bf3cf884/rich_rst-1.3.1-py3-none-any.whl
      - pypi: https://files.pythonhosted.org/packages/f5/a1/6de4f7bf0a7704a200de5d0fbaf4d333fd5ca56b9a3e6f3a3ad05e99ba98/seqpro-0.3.2-cp39-abi3-manylinux_2_28_x86_64.whl
  py312:
    channels:
    - url: https://conda.anaconda.org/conda-forge/
    - url: https://conda.anaconda.org/bioconda/
    indexes:
    - https://pypi.org/simple
    packages:
      linux-64:
      - conda: https://conda.anaconda.org/conda-forge/linux-64/_openmp_mutex-4.5-3_kmp_llvm.conda
      - conda: https://conda.anaconda.org/conda-forge/noarch/_x86_64-microarch-level-1-2_x86_64.conda
      - conda: https://conda.anaconda.org/conda-forge/noarch/annotated-types-0.7.0-pyhd8ed1ab_1.conda
      - conda: https://conda.anaconda.org/conda-forge/noarch/argcomplete-3.6.2-pyhd8ed1ab_0.conda
      - conda: https://conda.anaconda.org/conda-forge/noarch/asttokens-3.0.0-pyhd8ed1ab_1.conda
      - conda: https://conda.anaconda.org/conda-forge/noarch/attrs-25.3.0-pyh71513ae_0.conda
      - conda: https://conda.anaconda.org/conda-forge/noarch/awkward-2.8.2-pyhd8ed1ab_0.conda
      - conda: https://conda.anaconda.org/conda-forge/linux-64/awkward-cpp-45-py312ha6dbfeb_100.conda
      - conda: https://conda.anaconda.org/conda-forge/linux-64/aws-c-auth-0.9.0-h9a6e2ae_4.conda
      - conda: https://conda.anaconda.org/conda-forge/linux-64/aws-c-cal-0.9.0-hada3f3f_0.conda
      - conda: https://conda.anaconda.org/conda-forge/linux-64/aws-c-common-0.12.2-hb9d3cd8_0.conda
      - conda: https://conda.anaconda.org/conda-forge/linux-64/aws-c-compression-0.3.1-hc2d532b_4.conda
      - conda: https://conda.anaconda.org/conda-forge/linux-64/aws-c-event-stream-0.5.4-hc5e5e9e_7.conda
      - conda: https://conda.anaconda.org/conda-forge/linux-64/aws-c-http-0.10.0-h6884c39_0.conda
      - conda: https://conda.anaconda.org/conda-forge/linux-64/aws-c-io-0.18.1-h1a9f769_2.conda
      - conda: https://conda.anaconda.org/conda-forge/linux-64/aws-c-mqtt-0.12.3-hef6a231_4.conda
      - conda: https://conda.anaconda.org/conda-forge/linux-64/aws-c-s3-0.7.16-h7dfd680_1.conda
      - conda: https://conda.anaconda.org/conda-forge/linux-64/aws-c-sdkutils-0.2.3-hc2d532b_4.conda
      - conda: https://conda.anaconda.org/conda-forge/linux-64/aws-checksums-0.2.7-hc2d532b_0.conda
      - conda: https://conda.anaconda.org/conda-forge/linux-64/aws-crt-cpp-0.32.4-h0cee55f_2.conda
      - conda: https://conda.anaconda.org/conda-forge/linux-64/aws-sdk-cpp-1.11.510-h5b777a2_6.conda
      - conda: https://conda.anaconda.org/conda-forge/linux-64/azure-core-cpp-1.14.0-h5cfcd09_0.conda
      - conda: https://conda.anaconda.org/conda-forge/linux-64/azure-identity-cpp-1.10.0-h113e628_0.conda
      - conda: https://conda.anaconda.org/conda-forge/linux-64/azure-storage-blobs-cpp-12.13.0-h3cf044e_1.conda
      - conda: https://conda.anaconda.org/conda-forge/linux-64/azure-storage-common-cpp-12.8.0-h736e048_1.conda
      - conda: https://conda.anaconda.org/conda-forge/linux-64/azure-storage-files-datalake-cpp-12.12.0-ha633028_1.conda
      - conda: https://conda.anaconda.org/bioconda/linux-64/bcftools-1.21-h3a4d415_1.tar.bz2
      - conda: https://conda.anaconda.org/conda-forge/linux-64/brotli-python-1.1.0-py312h2ec8cdc_2.conda
      - conda: https://conda.anaconda.org/conda-forge/linux-64/bzip2-1.0.8-h4bc722e_7.conda
      - conda: https://conda.anaconda.org/conda-forge/linux-64/c-ares-1.34.5-hb9d3cd8_0.conda
      - conda: https://conda.anaconda.org/conda-forge/noarch/ca-certificates-2025.4.26-hbd8a1cb_0.conda
      - conda: https://conda.anaconda.org/conda-forge/noarch/certifi-2025.1.31-pyhd8ed1ab_0.conda
      - conda: https://conda.anaconda.org/conda-forge/linux-64/cffi-1.17.1-py312h06ac9bb_0.conda
      - conda: https://conda.anaconda.org/conda-forge/noarch/cfgv-3.3.1-pyhd8ed1ab_1.conda
      - conda: https://conda.anaconda.org/conda-forge/noarch/charset-normalizer-3.4.2-pyhd8ed1ab_0.conda
      - conda: https://conda.anaconda.org/conda-forge/noarch/click-8.1.8-pyh707e725_0.conda
      - conda: https://conda.anaconda.org/conda-forge/noarch/colorama-0.4.6-pyhd8ed1ab_1.conda
      - conda: https://conda.anaconda.org/conda-forge/noarch/coloredlogs-15.0.1-pyhd8ed1ab_4.conda
      - conda: https://conda.anaconda.org/conda-forge/noarch/commitizen-4.6.1-pyhd8ed1ab_0.conda
      - conda: https://conda.anaconda.org/conda-forge/linux-64/coverage-7.8.0-py312h178313f_0.conda
      - conda: https://conda.anaconda.org/conda-forge/noarch/cpython-3.12.10-py312hd8ed1ab_0.conda
      - conda: https://conda.anaconda.org/bioconda/linux-64/cyvcf2-0.31.1-py312h68a07e8_1.tar.bz2
      - conda: https://conda.anaconda.org/conda-forge/noarch/decli-0.6.2-pyhd8ed1ab_1.conda
      - conda: https://conda.anaconda.org/conda-forge/noarch/decopatch-1.4.10-pyhd8ed1ab_1.conda
      - conda: https://conda.anaconda.org/conda-forge/noarch/distlib-0.3.9-pyhd8ed1ab_1.conda
      - conda: https://conda.anaconda.org/conda-forge/noarch/einops-0.8.1-pyhd8ed1ab_0.conda
      - conda: https://conda.anaconda.org/conda-forge/linux-64/elfutils-0.192-h7f4e02f_1.conda
      - conda: https://conda.anaconda.org/conda-forge/noarch/exceptiongroup-1.2.2-pyhd8ed1ab_1.conda
      - conda: https://conda.anaconda.org/conda-forge/noarch/executing-2.2.0-pyhd8ed1ab_0.conda
      - conda: https://conda.anaconda.org/conda-forge/noarch/filelock-3.18.0-pyhd8ed1ab_0.conda
      - conda: https://conda.anaconda.org/conda-forge/noarch/fsspec-2025.3.2-pyhd8ed1ab_0.conda
      - conda: https://conda.anaconda.org/conda-forge/linux-64/gflags-2.2.2-h5888daf_1005.conda
      - conda: https://conda.anaconda.org/conda-forge/linux-64/glog-0.7.1-hbabe93e_0.conda
      - conda: https://conda.anaconda.org/conda-forge/linux-64/gmp-6.3.0-hac33072_2.conda
      - conda: https://conda.anaconda.org/conda-forge/linux-64/gmpy2-2.2.1-py312h7201bc8_0.conda
      - conda: https://conda.anaconda.org/conda-forge/linux-64/gnutls-3.8.9-h5746830_0.conda
      - conda: https://conda.anaconda.org/conda-forge/linux-64/gsl-2.7-he838d99_0.tar.bz2
      - conda: https://conda.anaconda.org/conda-forge/noarch/h2-4.2.0-pyhd8ed1ab_0.conda
      - conda: https://conda.anaconda.org/conda-forge/noarch/hpack-4.1.0-pyhd8ed1ab_0.conda
      - conda: https://conda.anaconda.org/bioconda/linux-64/htslib-1.21-h566b1c6_1.tar.bz2
      - conda: https://conda.anaconda.org/conda-forge/noarch/humanfriendly-10.0-pyh707e725_8.conda
      - conda: https://conda.anaconda.org/conda-forge/noarch/hyperframe-6.1.0-pyhd8ed1ab_0.conda
      - conda: https://conda.anaconda.org/conda-forge/noarch/hypothesis-6.131.9-pyha770c72_0.conda
      - conda: https://conda.anaconda.org/conda-forge/noarch/icecream-2.1.4-pyhd8ed1ab_0.conda
      - conda: https://conda.anaconda.org/conda-forge/noarch/identify-2.6.10-pyhd8ed1ab_0.conda
      - conda: https://conda.anaconda.org/conda-forge/noarch/idna-3.10-pyhd8ed1ab_1.conda
      - conda: https://conda.anaconda.org/conda-forge/noarch/importlib-metadata-8.6.1-pyha770c72_0.conda
      - conda: https://conda.anaconda.org/conda-forge/noarch/iniconfig-2.0.0-pyhd8ed1ab_1.conda
      - conda: https://conda.anaconda.org/conda-forge/noarch/jinja2-3.1.6-pyhd8ed1ab_0.conda
      - conda: https://conda.anaconda.org/conda-forge/noarch/joblib-1.5.0-pyhd8ed1ab_0.conda
      - conda: https://conda.anaconda.org/conda-forge/linux-64/keyutils-1.6.1-h166bdaf_0.tar.bz2
      - conda: https://conda.anaconda.org/conda-forge/linux-64/krb5-1.21.3-h659f571_0.conda
      - conda: https://conda.anaconda.org/conda-forge/linux-64/ld_impl_linux-64-2.43-h712a8e2_4.conda
      - conda: https://conda.anaconda.org/conda-forge/linux-64/libabseil-20250127.1-cxx17_hbbce691_0.conda
      - conda: https://conda.anaconda.org/conda-forge/linux-64/libarchive-3.7.7-h75ea233_4.conda
      - conda: https://conda.anaconda.org/conda-forge/linux-64/libarrow-20.0.0-h27f8bab_0_cpu.conda
      - conda: https://conda.anaconda.org/conda-forge/linux-64/libarrow-acero-20.0.0-hcb10f89_0_cpu.conda
      - conda: https://conda.anaconda.org/conda-forge/linux-64/libarrow-dataset-20.0.0-hcb10f89_0_cpu.conda
      - conda: https://conda.anaconda.org/conda-forge/linux-64/libarrow-substrait-20.0.0-h1bed206_0_cpu.conda
      - conda: https://conda.anaconda.org/conda-forge/linux-64/libasprintf-0.24.1-h8e693c7_0.conda
      - conda: https://conda.anaconda.org/conda-forge/linux-64/libblas-3.9.0-31_hfdb39a5_mkl.conda
      - conda: https://conda.anaconda.org/conda-forge/linux-64/libbrotlicommon-1.1.0-hb9d3cd8_2.conda
      - conda: https://conda.anaconda.org/conda-forge/linux-64/libbrotlidec-1.1.0-hb9d3cd8_2.conda
      - conda: https://conda.anaconda.org/conda-forge/linux-64/libbrotlienc-1.1.0-hb9d3cd8_2.conda
      - conda: https://conda.anaconda.org/conda-forge/linux-64/libcblas-3.9.0-31_h372d94f_mkl.conda
      - conda: https://conda.anaconda.org/conda-forge/linux-64/libcrc32c-1.1.2-h9c3ff4c_0.tar.bz2
      - conda: https://conda.anaconda.org/conda-forge/linux-64/libcurl-8.13.0-h332b0f4_0.conda
      - conda: https://conda.anaconda.org/conda-forge/linux-64/libdeflate-1.22-hb9d3cd8_0.conda
      - conda: https://conda.anaconda.org/conda-forge/linux-64/libedit-3.1.20250104-pl5321h7949ede_0.conda
      - conda: https://conda.anaconda.org/conda-forge/linux-64/libev-4.33-hd590300_2.conda
      - conda: https://conda.anaconda.org/conda-forge/linux-64/libevent-2.1.12-hf998b51_1.conda
      - conda: https://conda.anaconda.org/conda-forge/linux-64/libexpat-2.7.0-h5888daf_0.conda
      - conda: https://conda.anaconda.org/conda-forge/linux-64/libffi-3.4.6-h2dba641_1.conda
      - conda: https://conda.anaconda.org/conda-forge/linux-64/libgcc-14.2.0-h767d61c_2.conda
      - conda: https://conda.anaconda.org/conda-forge/linux-64/libgcc-ng-14.2.0-h69a702a_2.conda
      - conda: https://conda.anaconda.org/conda-forge/linux-64/libgettextpo-0.24.1-h5888daf_0.conda
      - conda: https://conda.anaconda.org/conda-forge/linux-64/libgoogle-cloud-2.36.0-hc4361e1_1.conda
      - conda: https://conda.anaconda.org/conda-forge/linux-64/libgoogle-cloud-storage-2.36.0-h0121fbd_1.conda
      - conda: https://conda.anaconda.org/conda-forge/linux-64/libgrpc-1.71.0-h8e591d7_1.conda
      - conda: https://conda.anaconda.org/conda-forge/linux-64/libhwloc-2.11.2-default_h0d58e46_1001.conda
      - conda: https://conda.anaconda.org/conda-forge/linux-64/libiconv-1.18-h4ce23a2_1.conda
      - conda: https://conda.anaconda.org/conda-forge/linux-64/libidn2-2.3.8-ha4ef2c3_0.conda
      - conda: https://conda.anaconda.org/conda-forge/linux-64/liblapack-3.9.0-31_hc41d3b0_mkl.conda
      - conda: https://conda.anaconda.org/conda-forge/linux-64/liblzma-5.8.1-hb9d3cd8_0.conda
      - conda: https://conda.anaconda.org/conda-forge/linux-64/libmicrohttpd-1.0.1-hbc5bc17_1.conda
      - conda: https://conda.anaconda.org/conda-forge/linux-64/libnghttp2-1.64.0-h161d5f1_0.conda
      - conda: https://conda.anaconda.org/conda-forge/linux-64/libnsl-2.0.1-hd590300_0.conda
      - conda: https://conda.anaconda.org/conda-forge/linux-64/libopentelemetry-cpp-1.20.0-hd1b1c89_0.conda
      - conda: https://conda.anaconda.org/conda-forge/linux-64/libopentelemetry-cpp-headers-1.20.0-ha770c72_0.conda
      - conda: https://conda.anaconda.org/conda-forge/linux-64/libparquet-20.0.0-h081d1f1_0_cpu.conda
      - conda: https://conda.anaconda.org/conda-forge/linux-64/libprotobuf-5.29.3-h501fc15_1.conda
      - conda: https://conda.anaconda.org/conda-forge/linux-64/libre2-11-2024.07.02-hba17884_3.conda
      - conda: https://conda.anaconda.org/conda-forge/linux-64/libsqlite-3.49.1-hee588c1_2.conda
      - conda: https://conda.anaconda.org/conda-forge/linux-64/libssh2-1.11.1-hcf80075_0.conda
      - conda: https://conda.anaconda.org/conda-forge/linux-64/libstdcxx-14.2.0-h8f9b012_2.conda
      - conda: https://conda.anaconda.org/conda-forge/linux-64/libstdcxx-ng-14.2.0-h4852527_2.conda
      - conda: https://conda.anaconda.org/conda-forge/linux-64/libtasn1-4.20.0-hb9d3cd8_0.conda
      - conda: https://conda.anaconda.org/conda-forge/linux-64/libthrift-0.21.0-h0e7cc3e_0.conda
      - conda: https://conda.anaconda.org/conda-forge/linux-64/libtorch-2.7.0-cpu_mkl_hf6ddc5a_100.conda
      - conda: https://conda.anaconda.org/conda-forge/linux-64/libunistring-0.9.10-h7f98852_0.tar.bz2
      - conda: https://conda.anaconda.org/conda-forge/linux-64/libunwind-1.6.2-h9c3ff4c_0.tar.bz2
      - conda: https://conda.anaconda.org/conda-forge/linux-64/libutf8proc-2.10.0-h4c51ac1_0.conda
      - conda: https://conda.anaconda.org/conda-forge/linux-64/libuuid-2.38.1-h0b41bf4_0.conda
      - conda: https://conda.anaconda.org/conda-forge/linux-64/libuv-1.50.0-hb9d3cd8_0.conda
      - conda: https://conda.anaconda.org/conda-forge/linux-64/libxcrypt-4.4.36-hd590300_1.conda
      - conda: https://conda.anaconda.org/conda-forge/linux-64/libxml2-2.13.7-h81593ed_1.conda
      - conda: https://conda.anaconda.org/conda-forge/linux-64/libzlib-1.3.1-hb9d3cd8_2.conda
      - conda: https://conda.anaconda.org/conda-forge/noarch/linkify-it-py-2.0.3-pyhd8ed1ab_1.conda
      - conda: https://conda.anaconda.org/conda-forge/linux-64/llvm-openmp-20.1.4-h024ca30_0.conda
      - conda: https://conda.anaconda.org/conda-forge/linux-64/llvmlite-0.44.0-py312h374181b_1.conda
      - conda: https://conda.anaconda.org/conda-forge/linux-64/loguru-0.7.2-py312h7900ff3_2.conda
      - conda: https://conda.anaconda.org/conda-forge/linux-64/lz4-c-1.10.0-h5888daf_1.conda
      - conda: https://conda.anaconda.org/conda-forge/linux-64/lzo-2.10-hd590300_1001.conda
      - conda: https://conda.anaconda.org/conda-forge/noarch/makefun-1.15.6-pyhd8ed1ab_1.conda
      - conda: https://conda.anaconda.org/conda-forge/noarch/markdown-it-py-3.0.0-pyhd8ed1ab_1.conda
      - conda: https://conda.anaconda.org/conda-forge/linux-64/markupsafe-3.0.2-py312h178313f_1.conda
      - conda: https://conda.anaconda.org/conda-forge/linux-64/maturin-1.8.3-py312h6ab59e4_0.conda
      - conda: https://conda.anaconda.org/conda-forge/noarch/mdit-py-plugins-0.4.2-pyhd8ed1ab_1.conda
      - conda: https://conda.anaconda.org/conda-forge/noarch/mdurl-0.1.2-pyhd8ed1ab_1.conda
      - conda: https://conda.anaconda.org/conda-forge/linux-64/memray-1.17.1-py312hba68c3b_0.conda
      - conda: https://conda.anaconda.org/conda-forge/linux-64/mkl-2024.2.2-ha957f24_16.conda
      - conda: https://conda.anaconda.org/conda-forge/noarch/more-itertools-10.7.0-pyhd8ed1ab_0.conda
      - conda: https://conda.anaconda.org/conda-forge/linux-64/mpc-1.3.1-h24ddda3_1.conda
      - conda: https://conda.anaconda.org/conda-forge/linux-64/mpfr-4.2.1-h90cbb55_3.conda
      - conda: https://conda.anaconda.org/conda-forge/noarch/mpmath-1.3.0-pyhd8ed1ab_1.conda
      - conda: https://conda.anaconda.org/conda-forge/noarch/mypy_extensions-1.1.0-pyha770c72_0.conda
      - conda: https://conda.anaconda.org/conda-forge/noarch/natsort-8.4.0-pyh29332c3_1.conda
      - conda: https://conda.anaconda.org/bioconda/linux-64/ncls-0.0.68-py312h0fa9677_5.tar.bz2
      - conda: https://conda.anaconda.org/conda-forge/linux-64/ncurses-6.5-h2d0b736_3.conda
      - conda: https://conda.anaconda.org/conda-forge/linux-64/nettle-3.9.1-h7ab15ed_0.conda
      - conda: https://conda.anaconda.org/conda-forge/noarch/networkx-3.4.2-pyh267e887_2.conda
      - conda: https://conda.anaconda.org/conda-forge/linux-64/nlohmann_json-3.12.0-h3f2d84a_0.conda
      - conda: https://conda.anaconda.org/conda-forge/noarch/nodeenv-1.9.1-pyhd8ed1ab_1.conda
      - conda: https://conda.anaconda.org/conda-forge/linux-64/numba-0.61.2-py312h2e6246c_0.conda
      - conda: https://conda.anaconda.org/conda-forge/linux-64/numpy-2.2.5-py312h72c5963_0.conda
      - conda: https://conda.anaconda.org/conda-forge/linux-64/openssl-3.5.0-h7b32b05_1.conda
      - conda: https://conda.anaconda.org/conda-forge/linux-64/optree-0.15.0-py312h68727a3_0.conda
      - conda: https://conda.anaconda.org/conda-forge/linux-64/orc-2.1.1-h17f744e_1.conda
      - conda: https://conda.anaconda.org/conda-forge/linux-64/p11-kit-0.24.1-hc5aa10d_0.tar.bz2
      - conda: https://conda.anaconda.org/conda-forge/noarch/packaging-25.0-pyh29332c3_1.conda
      - conda: https://conda.anaconda.org/conda-forge/linux-64/pandas-2.2.3-py312hf9745cd_3.conda
      - conda: https://conda.anaconda.org/conda-forge/noarch/pandera-0.23.1-hd8ed1ab_0.conda
      - conda: https://conda.anaconda.org/conda-forge/noarch/pandera-base-0.23.1-pyhd8ed1ab_0.conda
      - conda: https://conda.anaconda.org/conda-forge/linux-64/patchelf-0.18.0-h3f2d84a_2.conda
      - conda: https://conda.anaconda.org/conda-forge/linux-64/perl-5.32.1-7_hd590300_perl5.conda
      - conda: https://conda.anaconda.org/conda-forge/noarch/platformdirs-4.3.7-pyh29332c3_0.conda
      - conda: https://conda.anaconda.org/bioconda/linux-64/plink2-2.0.0a.6.9-h9948957_0.tar.bz2
      - conda: https://conda.anaconda.org/conda-forge/noarch/pluggy-1.5.0-pyhd8ed1ab_1.conda
      - conda: https://conda.anaconda.org/conda-forge/linux-64/polars-1.26.0-py312hda0fa55_0.conda
      - conda: https://conda.anaconda.org/conda-forge/noarch/pooch-1.8.2-pyhd8ed1ab_1.conda
      - conda: https://conda.anaconda.org/conda-forge/noarch/pre-commit-4.2.0-pyha770c72_0.conda
      - conda: https://conda.anaconda.org/conda-forge/linux-64/prometheus-cpp-1.3.0-ha5d0236_0.conda
      - conda: https://conda.anaconda.org/conda-forge/noarch/prompt-toolkit-3.0.36-pyha770c72_0.conda
      - conda: https://conda.anaconda.org/conda-forge/noarch/prompt_toolkit-3.0.36-hd8ed1ab_0.conda
      - conda: https://conda.anaconda.org/conda-forge/noarch/py-cpuinfo-9.0.0-pyhd8ed1ab_1.conda
      - conda: https://conda.anaconda.org/conda-forge/linux-64/py-spy-0.4.0-h4c5a871_1.conda
      - conda: https://conda.anaconda.org/conda-forge/linux-64/pyarrow-20.0.0-py312h7900ff3_0.conda
      - conda: https://conda.anaconda.org/conda-forge/linux-64/pyarrow-core-20.0.0-py312h01725c0_0_cpu.conda
      - conda: https://conda.anaconda.org/bioconda/linux-64/pybigwig-0.3.24-py312h0e9d276_0.tar.bz2
      - conda: https://conda.anaconda.org/conda-forge/noarch/pybind11-2.13.6-pyh1ec8472_2.conda
      - conda: https://conda.anaconda.org/conda-forge/noarch/pybind11-global-2.13.6-pyh415d2e4_2.conda
      - conda: https://conda.anaconda.org/conda-forge/noarch/pycparser-2.22-pyh29332c3_1.conda
      - conda: https://conda.anaconda.org/conda-forge/noarch/pydantic-2.11.3-pyh3cfb1c2_0.conda
      - conda: https://conda.anaconda.org/conda-forge/linux-64/pydantic-core-2.33.1-py312h3b7be25_0.conda
      - conda: https://conda.anaconda.org/conda-forge/noarch/pygments-2.19.1-pyhd8ed1ab_0.conda
      - conda: https://conda.anaconda.org/bioconda/noarch/pyranges-0.1.4-pyhdfd78af_0.tar.bz2
      - conda: https://conda.anaconda.org/bioconda/linux-64/pysam-0.23.0-py312h47d5410_0.tar.bz2
      - conda: https://conda.anaconda.org/conda-forge/noarch/pysocks-1.7.1-pyha55dd90_7.conda
      - conda: https://conda.anaconda.org/conda-forge/noarch/pytest-8.3.5-pyhd8ed1ab_0.conda
      - conda: https://conda.anaconda.org/conda-forge/noarch/pytest-benchmark-5.1.0-pyhd8ed1ab_2.conda
      - conda: https://conda.anaconda.org/conda-forge/noarch/pytest-cases-3.8.6-pyhd8ed1ab_1.conda
      - conda: https://conda.anaconda.org/conda-forge/noarch/pytest-cov-6.1.1-pyhd8ed1ab_0.conda
      - conda: https://conda.anaconda.org/conda-forge/linux-64/python-3.12.10-h9e4cc4f_0_cpython.conda
      - conda: https://conda.anaconda.org/conda-forge/noarch/python-dateutil-2.9.0.post0-pyhff2d567_1.conda
      - conda: https://conda.anaconda.org/conda-forge/noarch/python-tzdata-2025.2-pyhd8ed1ab_0.conda
      - conda: https://conda.anaconda.org/conda-forge/noarch/python_abi-3.12-7_cp312.conda
      - conda: https://conda.anaconda.org/conda-forge/linux-64/pytorch-2.7.0-cpu_mkl_py312_h6a7998d_100.conda
      - conda: https://conda.anaconda.org/conda-forge/linux-64/pytorch-cpu-2.7.0-cpu_mkl_hc60beec_100.conda
      - conda: https://conda.anaconda.org/conda-forge/noarch/pytz-2025.2-pyhd8ed1ab_0.conda
      - conda: https://conda.anaconda.org/conda-forge/linux-64/pyyaml-6.0.2-py312h178313f_2.conda
      - conda: https://conda.anaconda.org/conda-forge/noarch/questionary-2.1.0-pyhd8ed1ab_1.conda
      - conda: https://conda.anaconda.org/conda-forge/linux-64/re2-2024.07.02-h9925aae_3.conda
      - conda: https://conda.anaconda.org/conda-forge/linux-64/readline-8.2-h8c095d6_2.conda
      - conda: https://conda.anaconda.org/conda-forge/noarch/requests-2.32.3-pyhd8ed1ab_1.conda
      - conda: https://conda.anaconda.org/conda-forge/noarch/rich-14.0.0-pyh29332c3_0.conda
      - conda: https://conda.anaconda.org/conda-forge/linux-64/ruff-0.11.8-py312h286b59f_0.conda
      - conda: https://conda.anaconda.org/conda-forge/linux-64/s2n-1.5.17-hba75a32_0.conda
      - conda: https://conda.anaconda.org/bioconda/linux-64/samtools-1.21-h96c455f_1.tar.bz2
      - conda: https://conda.anaconda.org/conda-forge/noarch/setuptools-75.8.2-pyhff2d567_0.conda
      - conda: https://conda.anaconda.org/conda-forge/noarch/shellingham-1.5.4-pyhd8ed1ab_1.conda
      - conda: https://conda.anaconda.org/conda-forge/noarch/six-1.17.0-pyhd8ed1ab_0.conda
      - conda: https://conda.anaconda.org/conda-forge/linux-64/sleef-3.8-h1b44611_0.conda
      - conda: https://conda.anaconda.org/conda-forge/linux-64/snappy-1.2.1-h8bd8927_1.conda
      - conda: https://conda.anaconda.org/bioconda/linux-64/sorted_nearest-0.0.39-py312h0fa9677_5.tar.bz2
      - conda: https://conda.anaconda.org/conda-forge/noarch/sortedcontainers-2.4.0-pyhd8ed1ab_1.conda
      - conda: https://conda.anaconda.org/conda-forge/noarch/sympy-1.14.0-pyh2585a3b_105.conda
      - conda: https://conda.anaconda.org/conda-forge/noarch/tabulate-0.9.0-pyhd8ed1ab_2.conda
      - conda: https://conda.anaconda.org/conda-forge/linux-64/tbb-2021.13.0-hceb3a55_1.conda
      - conda: https://conda.anaconda.org/conda-forge/noarch/termcolor-2.5.0-pyhd8ed1ab_1.conda
      - conda: https://conda.anaconda.org/conda-forge/noarch/textual-3.2.0-pyhd8ed1ab_0.conda
      - conda: https://conda.anaconda.org/conda-forge/linux-64/tk-8.6.13-noxft_h4845f30_101.conda
      - conda: https://conda.anaconda.org/conda-forge/noarch/toml-0.10.2-pyhd8ed1ab_1.conda
      - conda: https://conda.anaconda.org/conda-forge/noarch/tomli-2.2.1-pyhd8ed1ab_1.conda
      - conda: https://conda.anaconda.org/conda-forge/noarch/tomlkit-0.13.2-pyha770c72_1.conda
      - conda: https://conda.anaconda.org/conda-forge/noarch/tqdm-4.67.1-pyhd8ed1ab_1.conda
      - conda: https://conda.anaconda.org/conda-forge/noarch/typeguard-4.4.2-pyhd8ed1ab_0.conda
      - conda: https://conda.anaconda.org/conda-forge/noarch/typer-0.15.3-pyhf21524f_0.conda
      - conda: https://conda.anaconda.org/conda-forge/noarch/typer-slim-0.15.3-pyh29332c3_0.conda
      - conda: https://conda.anaconda.org/conda-forge/noarch/typer-slim-standard-0.15.3-h1a15894_0.conda
      - conda: https://conda.anaconda.org/conda-forge/noarch/typing-extensions-4.13.2-h0e9735f_0.conda
      - conda: https://conda.anaconda.org/conda-forge/noarch/typing-inspection-0.4.0-pyhd8ed1ab_0.conda
      - conda: https://conda.anaconda.org/conda-forge/noarch/typing_extensions-4.13.2-pyh29332c3_0.conda
      - conda: https://conda.anaconda.org/conda-forge/noarch/typing_inspect-0.9.0-pyhd8ed1ab_1.conda
      - conda: https://conda.anaconda.org/conda-forge/noarch/tzdata-2025b-h78e105d_0.conda
      - conda: https://conda.anaconda.org/conda-forge/noarch/uc-micro-py-1.0.3-pyhd8ed1ab_1.conda
      - conda: https://conda.anaconda.org/conda-forge/linux-64/ukkonen-1.0.1-py312h68727a3_5.conda
      - conda: https://conda.anaconda.org/conda-forge/noarch/urllib3-2.4.0-pyhd8ed1ab_0.conda
      - conda: https://conda.anaconda.org/conda-forge/linux-64/uv-0.7.2-h2f11bb8_1.conda
      - conda: https://conda.anaconda.org/conda-forge/noarch/virtualenv-20.30.0-pyhd8ed1ab_0.conda
      - conda: https://conda.anaconda.org/conda-forge/noarch/wcwidth-0.2.13-pyhd8ed1ab_1.conda
      - conda: https://conda.anaconda.org/conda-forge/linux-64/yaml-0.2.5-h7f98852_2.tar.bz2
      - conda: https://conda.anaconda.org/conda-forge/noarch/zipp-3.21.0-pyhd8ed1ab_1.conda
      - conda: https://conda.anaconda.org/conda-forge/linux-64/zlib-1.3.1-hb9d3cd8_2.conda
      - conda: https://conda.anaconda.org/conda-forge/linux-64/zstandard-0.23.0-py312h66e93f0_2.conda
      - conda: https://conda.anaconda.org/conda-forge/linux-64/zstd-1.5.7-hb8e6e7a_2.conda
      - pypi: https://files.pythonhosted.org/packages/78/05/536d025b3e17cf938f836665dde32e86f65ee76acd0ae14e22bda6aee274/beartype-0.20.2-py3-none-any.whl
      - pypi: https://files.pythonhosted.org/packages/28/53/21f7b97e82772caa61541348427f42435120b32961c92d16f9c8ce9757d6/cslug-1.0.0-py3-none-any.whl
      - pypi: https://files.pythonhosted.org/packages/c8/14/299f99ce0fde4985cc5ba6f2258c624a5b9bbc547c3d243d99919ca53761/cyclopts-3.14.2-py3-none-any.whl
      - pypi: https://files.pythonhosted.org/packages/d5/7c/e9fcff7623954d86bdc17782036cbf715ecab1bec4847c008557affe1ca8/docstring_parser-0.16-py3-none-any.whl
      - pypi: https://files.pythonhosted.org/packages/8f/d7/9322c609343d929e75e7e5e6255e614fcc67572cfd083959cdef3b7aad79/docutils-0.21.2-py3-none-any.whl
      - pypi: https://files.pythonhosted.org/packages/f1/30/04cb01835cd32cdb37abd062b6499f5fe6ec28766145bfaf67b409351251/genoray-0.10.5-py3-none-any.whl
      - pypi: https://files.pythonhosted.org/packages/ac/8e/0eccb528701273640dd4f13678a0c1352176166aecd1ee7f4fa29355132b/hirola-0.3.0-py3-none-manylinux_2_17_x86_64.manylinux2014_x86_64.whl
      - pypi: https://files.pythonhosted.org/packages/a9/a6/aa38bddc9f8d90e5ce14023f06ccbf642ab5d507da1ffafb031c0f332dc6/numerary-0.4.4-py3-none-any.whl
      - pypi: https://files.pythonhosted.org/packages/18/ec/5434c4a6012ef2ff12d0e71b6c341532686ee82d63e5101717abc24eb3f5/pgenlib-0.92.0.tar.gz
      - pypi: https://files.pythonhosted.org/packages/5b/bc/246f452431c592a2a424050e8bb9ccf494fb47613fd97c912f4d573a5e3b/phantom_types-3.0.2-py3-none-any.whl
      - pypi: https://files.pythonhosted.org/packages/fd/bc/cc4e3dbc5e7992398dcb7a8eda0cbcf4fb792a0cdb93f857b478bf3cf884/rich_rst-1.3.1-py3-none-any.whl
      - pypi: https://files.pythonhosted.org/packages/f5/a1/6de4f7bf0a7704a200de5d0fbaf4d333fd5ca56b9a3e6f3a3ad05e99ba98/seqpro-0.3.2-cp39-abi3-manylinux_2_28_x86_64.whl
packages:
- conda: https://conda.anaconda.org/conda-forge/linux-64/_libgcc_mutex-0.1-conda_forge.tar.bz2
  sha256: fe51de6107f9edc7aa4f786a70f4a883943bc9d39b3bb7307c04c41410990726
  md5: d7c89558ba9fa0495403155b64376d81
  arch: x86_64
  platform: linux
  license: None
  purls: []
  size: 2562
  timestamp: 1578324546067
- conda: https://conda.anaconda.org/conda-forge/linux-64/_openmp_mutex-4.5-2_gnu.tar.bz2
  build_number: 16
  sha256: fbe2c5e56a653bebb982eda4876a9178aedfc2b545f25d0ce9c4c0b508253d22
  md5: 73aaf86a425cc6e73fcf236a5a46396d
  depends:
  - _libgcc_mutex 0.1 conda_forge
  - libgomp >=7.5.0
  constrains:
  - openmp_impl 9999
  arch: x86_64
  platform: linux
  license: BSD-3-Clause
  license_family: BSD
  purls: []
  size: 23621
  timestamp: 1650670423406
- conda: https://conda.anaconda.org/conda-forge/linux-64/_openmp_mutex-4.5-3_kmp_llvm.conda
  build_number: 3
  sha256: cec7343e76c9da6a42c7e7cba53391daa6b46155054ef61a5ef522ea27c5a058
  md5: ee5c2118262e30b972bc0b4db8ef0ba5
  depends:
  - llvm-openmp >=9.0.1
  arch: x86_64
  platform: linux
  license: BSD-3-Clause
  license_family: BSD
  purls: []
  size: 7649
  timestamp: 1741390353130
- conda: https://conda.anaconda.org/conda-forge/noarch/_x86_64-microarch-level-1-2_x86_64.conda
  build_number: 2
  sha256: 7623b2b804165b458f520371c40f5a607847336a882a55d3cfbdfb6407082794
  md5: 989cfef32fc3e5fb397e87479bec3809
  depends:
  - __archspec 1 x86_64
  license: BSD-3-Clause
  license_family: BSD
  purls: []
  size: 7773
  timestamp: 1717599240447
- conda: https://conda.anaconda.org/conda-forge/noarch/accessible-pygments-0.0.5-pyhd8ed1ab_1.conda
  sha256: 1307719f0d8ee694fc923579a39c0621c23fdaa14ccdf9278a5aac5665ac58e9
  md5: 74ac5069774cdbc53910ec4d631a3999
  depends:
  - pygments
  - python >=3.9
  license: BSD-3-Clause
  license_family: BSD
  purls:
  - pkg:pypi/accessible-pygments?source=hash-mapping
  size: 1326096
  timestamp: 1734956217254
- conda: https://conda.anaconda.org/conda-forge/noarch/alabaster-1.0.0-pyhd8ed1ab_1.conda
  sha256: 6c4456a138919dae9edd3ac1a74b6fbe5fd66c05675f54df2f8ab8c8d0cc6cea
  md5: 1fd9696649f65fd6611fcdb4ffec738a
  depends:
  - python >=3.10
  license: BSD-3-Clause
  license_family: BSD
  purls:
  - pkg:pypi/alabaster?source=hash-mapping
  size: 18684
  timestamp: 1733750512696
- conda: https://conda.anaconda.org/conda-forge/noarch/annotated-types-0.7.0-pyhd8ed1ab_1.conda
  sha256: e0ea1ba78fbb64f17062601edda82097fcf815012cf52bb704150a2668110d48
  md5: 2934f256a8acfe48f6ebb4fce6cde29c
  depends:
  - python >=3.9
  - typing-extensions >=4.0.0
  license: MIT
  license_family: MIT
  purls:
  - pkg:pypi/annotated-types?source=hash-mapping
  size: 18074
  timestamp: 1733247158254
- conda: https://conda.anaconda.org/conda-forge/noarch/anyio-4.9.0-pyh29332c3_0.conda
  sha256: b28e0f78bb0c7962630001e63af25a89224ff504e135a02e50d4d80b6155d386
  md5: 9749a2c77a7c40d432ea0927662d7e52
  depends:
  - exceptiongroup >=1.0.2
  - idna >=2.8
  - python >=3.9
  - sniffio >=1.1
  - typing_extensions >=4.5
  - python
  constrains:
  - trio >=0.26.1
  - uvloop >=0.21
  license: MIT
  license_family: MIT
  purls:
  - pkg:pypi/anyio?source=hash-mapping
  size: 126346
  timestamp: 1742243108743
- conda: https://conda.anaconda.org/conda-forge/noarch/argcomplete-3.5.2-pyhd8ed1ab_0.conda
  sha256: efd33c24573fdf20c9b584cef0e49084d030cf2e5fb512994f67a159df1135d0
  md5: 4229aeacda5e2878871ce03b39d3e11f
  depends:
  - python >=3.9
  license: Apache-2.0
  license_family: Apache
  purls:
  - pkg:pypi/argcomplete?source=hash-mapping
  size: 41399
  timestamp: 1733751477659
- conda: https://conda.anaconda.org/conda-forge/noarch/argcomplete-3.6.2-pyhd8ed1ab_0.conda
  sha256: 66ffcf30550e0788d16090e4b4e8835290b15439bb454b0e217176a09dc1d500
  md5: eb9d4263271ca287d2e0cf5a86da2d3a
  depends:
  - python >=3.9
  license: Apache-2.0
  license_family: Apache
  purls:
  - pkg:pypi/argcomplete?source=hash-mapping
  size: 42164
  timestamp: 1743726091226
- conda: https://conda.anaconda.org/conda-forge/noarch/asttokens-3.0.0-pyhd8ed1ab_1.conda
  sha256: 93b14414b3b3ed91e286e1cbe4e7a60c4e1b1c730b0814d1e452a8ac4b9af593
  md5: 8f587de4bcf981e26228f268df374a9b
  depends:
  - python >=3.9
  constrains:
  - astroid >=2,<4
  license: Apache-2.0
  license_family: Apache
  purls:
  - pkg:pypi/asttokens?source=hash-mapping
  size: 28206
  timestamp: 1733250564754
- conda: https://conda.anaconda.org/conda-forge/noarch/attrs-25.3.0-pyh71513ae_0.conda
  sha256: 99c53ffbcb5dc58084faf18587b215f9ac8ced36bbfb55fa807c00967e419019
  md5: a10d11958cadc13fdb43df75f8b1903f
  depends:
  - python >=3.9
  license: MIT
  license_family: MIT
  purls:
  - pkg:pypi/attrs?source=compressed-mapping
  size: 57181
  timestamp: 1741918625732
- conda: https://conda.anaconda.org/conda-forge/noarch/awkward-2.8.1-pyhd8ed1ab_0.conda
  sha256: 74e4c7cd14be1aa6c387a7bf08a35de79d87f3e4b283c3acec9f878ad0a8c1ac
  md5: 3c9e3f514e7a261f3daf3a06c3a2d73f
  depends:
  - awkward-cpp 45
  - fsspec >=2022.11.0
  - importlib-metadata >=4.13.0
  - numpy >=1.18.0
  - packaging
  - python >=3.9
  - typing_extensions >=4.1.0
  license: BSD-3-Clause
  purls:
  - pkg:pypi/awkward?source=hash-mapping
  size: 429538
  timestamp: 1742884694088
- conda: https://conda.anaconda.org/conda-forge/noarch/awkward-2.8.2-pyhd8ed1ab_0.conda
  sha256: 537a2109a6308c8fe02c01f47a410cc51d2c9c2b0d6f5c1150fef744b61f796b
  md5: f9ef0e6540454d6ac320b8c7d8d34b20
  depends:
  - awkward-cpp 45
  - fsspec >=2022.11.0
  - importlib-metadata >=4.13.0
  - numpy >=1.18.0
  - packaging
  - python >=3.9
  - typing_extensions >=4.1.0
  license: BSD-3-Clause
  purls:
  - pkg:pypi/awkward?source=hash-mapping
  size: 433940
  timestamp: 1746300742499
- conda: https://conda.anaconda.org/conda-forge/linux-64/awkward-cpp-45-py310h0900883_100.conda
  sha256: b288d7c78eba0cfd380360c253eb59e0dee5e4a98d1aa9daaf8c4bb9ae5f8b0e
  md5: 1bf3e0220393d5941b2c1acdc9c95718
  depends:
  - __glibc >=2.17,<3.0.a0
  - _x86_64-microarch-level >=1
  - libgcc >=13
  - libstdcxx >=13
  - numpy >=1.18.0
  - python >=3.10,<3.11.0a0
  - python_abi 3.10.* *_cp310
  license: BSD-3-Clause
  license_family: BSD
  purls:
  - pkg:pypi/awkward-cpp?source=hash-mapping
  size: 524461
  timestamp: 1742473643198
- conda: https://conda.anaconda.org/conda-forge/linux-64/awkward-cpp-45-py311hc248303_100.conda
  sha256: ca9b6e2924cdf3886316f8efd5e0b4d7ea329fc3d93cd9d20e8871c864e16561
  md5: 3fbbb044cda50fbb0a80922d8914c523
  depends:
  - __glibc >=2.17,<3.0.a0
  - _x86_64-microarch-level >=1
  - libgcc >=13
  - libstdcxx >=13
  - numpy >=1.18.0
  - python >=3.11,<3.12.0a0
  - python_abi 3.11.* *_cp311
  license: BSD-3-Clause
  license_family: BSD
  purls:
  - pkg:pypi/awkward-cpp?source=hash-mapping
  size: 531882
  timestamp: 1742473639025
- conda: https://conda.anaconda.org/conda-forge/linux-64/awkward-cpp-45-py312ha6dbfeb_100.conda
  sha256: 02d68b96dcc02dba33cae121b3af80e827d62a50c45b976e313244ff216a23b6
  md5: ebaa4383395340368dbfbdee358c65c2
  depends:
  - __glibc >=2.17,<3.0.a0
  - _x86_64-microarch-level >=1
  - libgcc >=13
  - libstdcxx >=13
  - numpy >=1.18.0
  - python >=3.12,<3.13.0a0
  - python_abi 3.12.* *_cp312
  arch: x86_64
  platform: linux
  license: BSD-3-Clause
  license_family: BSD
  purls:
  - pkg:pypi/awkward-cpp?source=hash-mapping
  size: 531289
  timestamp: 1742473663256
- conda: https://conda.anaconda.org/conda-forge/linux-64/aws-c-auth-0.9.0-h094d708_2.conda
  sha256: 52ac77926deb7e9672ab60e330dfad31392ebe9f0f78cdf0bc597d7d7c12a2cb
  md5: 9b1e62c9d7b158cf1a234ee49ef6232f
  depends:
  - __glibc >=2.17,<3.0.a0
  - aws-c-cal >=0.8.9,<0.8.10.0a0
  - aws-c-common >=0.12.2,<0.12.3.0a0
  - aws-c-http >=0.9.5,<0.9.6.0a0
  - aws-c-io >=0.18.0,<0.18.1.0a0
  - aws-c-sdkutils >=0.2.3,<0.2.4.0a0
  - libgcc >=13
  license: Apache-2.0
  license_family: Apache
  purls: []
  size: 111498
  timestamp: 1743819638135
- conda: https://conda.anaconda.org/conda-forge/linux-64/aws-c-auth-0.9.0-h9a6e2ae_4.conda
  sha256: 7444691a43a19510f5b667599034c8fceaca389d52388c6d9d52a4d239594fcd
  md5: a948110dbbde6491c62815643a96d589
  depends:
  - __glibc >=2.17,<3.0.a0
  - aws-c-cal >=0.9.0,<0.9.1.0a0
  - aws-c-common >=0.12.2,<0.12.3.0a0
  - aws-c-http >=0.10.0,<0.10.1.0a0
  - aws-c-io >=0.18.1,<0.18.2.0a0
  - aws-c-sdkutils >=0.2.3,<0.2.4.0a0
  - libgcc >=13
  license: Apache-2.0
  license_family: Apache
  purls: []
  size: 111153
  timestamp: 1746014853526
- conda: https://conda.anaconda.org/conda-forge/linux-64/aws-c-cal-0.8.9-hada3f3f_0.conda
  sha256: b24d9e5a59b11e635db4f02d7f94ab2712c9d09d2503236cfb781cc05bf98702
  md5: f1bc1f3925e2ff734d4a8a5bb3552b1d
  depends:
  - __glibc >=2.17,<3.0.a0
  - aws-c-common >=0.12.2,<0.12.3.0a0
  - libgcc >=13
  - openssl >=3.4.1,<4.0a0
  license: Apache-2.0
  license_family: Apache
  purls: []
  size: 50997
  timestamp: 1743664886404
- conda: https://conda.anaconda.org/conda-forge/linux-64/aws-c-cal-0.9.0-hada3f3f_0.conda
  sha256: e635934e54c2145afa06bd69f5d92d14cb2e27a59625f7236493dd9b11717e9b
  md5: 05a965f6def53dbcb5217945eb0b3689
  depends:
  - __glibc >=2.17,<3.0.a0
  - aws-c-common >=0.12.2,<0.12.3.0a0
  - libgcc >=13
  - openssl >=3.5.0,<4.0a0
  license: Apache-2.0
  license_family: Apache
  purls: []
  size: 50986
  timestamp: 1744436950913
- conda: https://conda.anaconda.org/conda-forge/linux-64/aws-c-common-0.12.2-hb9d3cd8_0.conda
  sha256: 155621a78e38a092f455a75b04d09bfce04b768e8af10895429e48e57a08b6c2
  md5: bd52f376d1d34d7823a7bf0773be86e8
  depends:
  - __glibc >=2.17,<3.0.a0
  - libgcc >=13
  arch: x86_64
  platform: linux
  license: Apache-2.0
  license_family: Apache
  purls: []
  size: 236536
  timestamp: 1743046458804
- conda: https://conda.anaconda.org/conda-forge/linux-64/aws-c-compression-0.3.1-hc2d532b_4.conda
  sha256: cf6caf5207c95a36c8089c54307e192befa92b773a65e0369b72fabfdc408fee
  md5: 4cc4dcd582b2f087d62c70b2d6daa59f
  depends:
  - libgcc >=13
  - __glibc >=2.17,<3.0.a0
  - aws-c-common >=0.12.2,<0.12.3.0a0
  license: Apache-2.0
  license_family: APACHE
  purls: []
  size: 21753
  timestamp: 1743446917660
- conda: https://conda.anaconda.org/conda-forge/linux-64/aws-c-event-stream-0.5.4-h8170a11_5.conda
  sha256: 4c718a19cf3411ab54b5ff6a7b6dfd10bb46689880e683ae97e1e0de3c7a13dc
  md5: 68614c9a3b3fb09cb1b4e8c4ed9333fb
  depends:
  - __glibc >=2.17,<3.0.a0
  - libstdcxx >=13
  - libgcc >=13
  - aws-c-common >=0.12.2,<0.12.3.0a0
  - aws-checksums >=0.2.5,<0.2.6.0a0
  - aws-c-io >=0.18.0,<0.18.1.0a0
  license: Apache-2.0
  license_family: APACHE
  purls: []
  size: 57147
  timestamp: 1743815063175
- conda: https://conda.anaconda.org/conda-forge/linux-64/aws-c-event-stream-0.5.4-hc5e5e9e_7.conda
  sha256: 7a5eafd18eb258184cf6fe2cc299cf7e384dd56e9a8392e4da76623af1ac6234
  md5: eb339cb6cd7c881b3f0e7910e99c261b
  depends:
  - __glibc >=2.17,<3.0.a0
  - libgcc >=13
  - libstdcxx >=13
  - libgcc >=13
  - aws-c-common >=0.12.2,<0.12.3.0a0
  - aws-c-io >=0.18.1,<0.18.2.0a0
  - aws-checksums >=0.2.7,<0.2.8.0a0
  license: Apache-2.0
  license_family: APACHE
  purls: []
  size: 57156
  timestamp: 1745524971970
- conda: https://conda.anaconda.org/conda-forge/linux-64/aws-c-http-0.10.0-h6884c39_0.conda
  sha256: 82987e2894ca2fa56e3c28944a0ca4ef445b980652a73ae2734c49e18f2f3897
  md5: 76a0f88aeb377e0eee84d48ac65ca747
  depends:
  - libgcc >=13
  - __glibc >=2.17,<3.0.a0
  - aws-c-io >=0.18.1,<0.18.2.0a0
  - aws-c-common >=0.12.2,<0.12.3.0a0
  - aws-c-cal >=0.9.0,<0.9.1.0a0
  - aws-c-compression >=0.3.1,<0.3.2.0a0
  license: Apache-2.0
  purls: []
  size: 222970
  timestamp: 1745976470685
- conda: https://conda.anaconda.org/conda-forge/linux-64/aws-c-http-0.9.5-hca9d837_2.conda
  sha256: 9b5a7323dbe50245790dc9c7527ae9b2f8341eeb491ccead060e2a159bd113fd
  md5: 2c3fdcb5a1bf40fd7b6b5598718e5929
  depends:
  - __glibc >=2.17,<3.0.a0
  - aws-c-io >=0.18.0,<0.18.1.0a0
  - aws-c-cal >=0.8.9,<0.8.10.0a0
  - aws-c-common >=0.12.2,<0.12.3.0a0
  - aws-c-compression >=0.3.1,<0.3.2.0a0
  license: Apache-2.0
  license_family: APACHE
  purls: []
  size: 219143
  timestamp: 1743815079407
- conda: https://conda.anaconda.org/conda-forge/linux-64/aws-c-io-0.18.0-h7b13e6b_1.conda
  sha256: 6232032b58725ea8b1b706f07b67ef729322f4b0410f885df60bcefc6799a1a8
  md5: 0344e7cd6658502b7cab405637db97a2
  depends:
  - libgcc >=13
  - __glibc >=2.17,<3.0.a0
  - aws-c-common >=0.12.2,<0.12.3.0a0
  - s2n >=1.5.16,<1.5.17.0a0
  - aws-c-cal >=0.8.9,<0.8.10.0a0
  license: Apache-2.0
  license_family: APACHE
  purls: []
  size: 180213
  timestamp: 1743809472351
- conda: https://conda.anaconda.org/conda-forge/linux-64/aws-c-io-0.18.1-h1a9f769_2.conda
  sha256: 80366d0d9d079dd6f034c353efbe4eedc1e7fb570fb36039243c0599e926db9d
  md5: 19221489bff45371c13b983848f79a24
  depends:
  - __glibc >=2.17,<3.0.a0
  - libgcc >=13
  - s2n >=1.5.17,<1.5.18.0a0
  - aws-c-cal >=0.9.0,<0.9.1.0a0
  - aws-c-common >=0.12.2,<0.12.3.0a0
  license: Apache-2.0
  license_family: APACHE
  purls: []
  size: 180304
  timestamp: 1745155363667
- conda: https://conda.anaconda.org/conda-forge/linux-64/aws-c-mqtt-0.12.3-h773eac8_2.conda
  sha256: b097a71a86cd49e1fd18b6a8f2bedd0b0ea88e75c3423b561e48ef2a494ba389
  md5: 53e040407719cf505b7753a6450e4d03
  depends:
  - libgcc >=13
  - __glibc >=2.17,<3.0.a0
  - aws-c-common >=0.12.2,<0.12.3.0a0
  - aws-c-io >=0.18.0,<0.18.1.0a0
  - aws-c-http >=0.9.5,<0.9.6.0a0
  license: Apache-2.0
  license_family: APACHE
  purls: []
  size: 213856
  timestamp: 1743819680507
- conda: https://conda.anaconda.org/conda-forge/linux-64/aws-c-mqtt-0.12.3-hef6a231_4.conda
  sha256: 5d2acf0f4a20e944cdbbf48b968e81fefb843c78100d0d719863d2d79a249188
  md5: fd1d89d79c8287e6bcb2a529292f537a
  depends:
  - __glibc >=2.17,<3.0.a0
  - libgcc >=13
  - aws-c-common >=0.12.2,<0.12.3.0a0
  - aws-c-io >=0.18.1,<0.18.2.0a0
  - aws-c-http >=0.10.0,<0.10.1.0a0
  license: Apache-2.0
  purls: []
  size: 213876
  timestamp: 1746015332689
- conda: https://conda.anaconda.org/conda-forge/linux-64/aws-c-s3-0.7.15-h46af1f8_1.conda
  sha256: 601dc338a99ebb146c89a0dcc4e6e3051427fe068aa05557bd35628cab2c6120
  md5: 4b91da7a394cb7c0a5bd9bb8dd8dcc76
  depends:
  - libgcc >=13
  - __glibc >=2.17,<3.0.a0
  - aws-checksums >=0.2.5,<0.2.6.0a0
  - aws-c-http >=0.9.5,<0.9.6.0a0
  - aws-c-cal >=0.8.9,<0.8.10.0a0
  - openssl >=3.4.1,<4.0a0
  - aws-c-common >=0.12.2,<0.12.3.0a0
  - aws-c-io >=0.18.0,<0.18.1.0a0
  - aws-c-auth >=0.9.0,<0.9.1.0a0
  license: Apache-2.0
  license_family: APACHE
  purls: []
  size: 129259
  timestamp: 1743824869782
- conda: https://conda.anaconda.org/conda-forge/linux-64/aws-c-s3-0.7.16-h7dfd680_1.conda
  sha256: 0cd6ba8718f9f9233f4bb1ac219251e3d1b2fc5324cc023f7e68965ef8b3e554
  md5: d8870015dbf8a8bb44832f4c330bf044
  depends:
  - libgcc >=13
  - __glibc >=2.17,<3.0.a0
  - aws-c-common >=0.12.2,<0.12.3.0a0
  - aws-checksums >=0.2.7,<0.2.8.0a0
  - aws-c-http >=0.10.0,<0.10.1.0a0
  - aws-c-auth >=0.9.0,<0.9.1.0a0
  - aws-c-cal >=0.9.0,<0.9.1.0a0
  - openssl >=3.5.0,<4.0a0
  - aws-c-io >=0.18.1,<0.18.2.0a0
  license: Apache-2.0
  purls: []
  size: 129704
  timestamp: 1746041983017
- conda: https://conda.anaconda.org/conda-forge/linux-64/aws-c-sdkutils-0.2.3-hc2d532b_4.conda
  sha256: 09d276413249df36ecc533d9aff97945cc3a2d4ae818bf50d3968fde7e68bc61
  md5: 15a1f6fb713b4cd3fee74588b996a846
  depends:
  - libgcc >=13
  - __glibc >=2.17,<3.0.a0
  - aws-c-common >=0.12.2,<0.12.3.0a0
  license: Apache-2.0
  license_family: APACHE
  purls: []
  size: 58917
  timestamp: 1743448087115
- conda: https://conda.anaconda.org/conda-forge/linux-64/aws-checksums-0.2.5-hc2d532b_1.conda
  sha256: 9b487deca8198e6c5e64102d06420cbf3eb654065ac472d8e97e86f55af34268
  md5: 47e378813c3451a9eb0948625a18418a
  depends:
  - __glibc >=2.17,<3.0.a0
  - libgcc >=13
  - aws-c-common >=0.12.2,<0.12.3.0a0
  license: Apache-2.0
  license_family: APACHE
  purls: []
  size: 76007
  timestamp: 1743447027086
- conda: https://conda.anaconda.org/conda-forge/linux-64/aws-checksums-0.2.7-hc2d532b_0.conda
  sha256: 69141040515c0e52401d5e2e49afcd29b39dc0f6fecac41afda21f99086ac38f
  md5: 398521f53e58db246658e7cff56d669f
  depends:
  - __glibc >=2.17,<3.0.a0
  - libgcc >=13
  - aws-c-common >=0.12.2,<0.12.3.0a0
  license: Apache-2.0
  license_family: APACHE
  purls: []
  size: 76585
  timestamp: 1744426573605
- conda: https://conda.anaconda.org/conda-forge/linux-64/aws-crt-cpp-0.32.4-h0cee55f_2.conda
  sha256: 85dda9bf4a64825aba885fd06e112d8a64981a37d86b3122d94ced6cdb77dcf2
  md5: bc519b9909ef60e85ef2d59cd9542a0f
  depends:
  - __glibc >=2.17,<3.0.a0
  - libgcc >=13
  - libstdcxx >=13
  - libgcc >=13
  - aws-c-s3 >=0.7.16,<0.7.17.0a0
  - aws-c-event-stream >=0.5.4,<0.5.5.0a0
  - aws-c-mqtt >=0.12.3,<0.12.4.0a0
  - aws-c-common >=0.12.2,<0.12.3.0a0
  - aws-c-cal >=0.9.0,<0.9.1.0a0
  - aws-c-auth >=0.9.0,<0.9.1.0a0
  - aws-c-sdkutils >=0.2.3,<0.2.4.0a0
  - aws-c-io >=0.18.1,<0.18.2.0a0
  - aws-c-http >=0.10.0,<0.10.1.0a0
  license: Apache-2.0
  purls: []
  size: 390469
  timestamp: 1746342699833
- conda: https://conda.anaconda.org/conda-forge/linux-64/aws-crt-cpp-0.32.4-h7d42c6f_0.conda
  sha256: 11726f18d6cdd4ec94cb1f3d3e02cfad0b261db4cb891009bcad467fc2e05546
  md5: e39cbe02d737ce074a59af9d86015c2a
  depends:
  - libgcc >=13
  - libstdcxx >=13
  - libgcc >=13
  - __glibc >=2.17,<3.0.a0
  - aws-c-io >=0.18.0,<0.18.1.0a0
  - aws-c-s3 >=0.7.15,<0.7.16.0a0
  - aws-c-event-stream >=0.5.4,<0.5.5.0a0
  - aws-c-mqtt >=0.12.3,<0.12.4.0a0
  - aws-c-auth >=0.9.0,<0.9.1.0a0
  - aws-c-http >=0.9.5,<0.9.6.0a0
  - aws-c-cal >=0.8.9,<0.8.10.0a0
  - aws-c-common >=0.12.2,<0.12.3.0a0
  - aws-c-sdkutils >=0.2.3,<0.2.4.0a0
  license: Apache-2.0
  license_family: APACHE
  purls: []
  size: 390492
  timestamp: 1744838713428
- conda: https://conda.anaconda.org/conda-forge/linux-64/aws-sdk-cpp-1.11.510-h5b777a2_5.conda
  sha256: e2e18bda4be87b778bc15949c3121cb1c4d2e702a8d8acb3a9f4cb6312397462
  md5: 860ec2d406d3956b1a8f8cc8ac18faa4
  depends:
  - libgcc >=13
  - __glibc >=2.17,<3.0.a0
  - libstdcxx >=13
  - libgcc >=13
  - aws-c-event-stream >=0.5.4,<0.5.5.0a0
  - aws-crt-cpp >=0.32.4,<0.32.5.0a0
  - libcurl >=8.13.0,<9.0a0
  - libzlib >=1.3.1,<2.0a0
  - aws-c-common >=0.12.2,<0.12.3.0a0
  license: Apache-2.0
  license_family: APACHE
  purls: []
  size: 3401408
  timestamp: 1744893400161
- conda: https://conda.anaconda.org/conda-forge/linux-64/aws-sdk-cpp-1.11.510-h5b777a2_6.conda
  sha256: aff3fe4e21b66c7725665085236956d6afcbe9146cd19ce64fa9f0957aad677d
  md5: 2fd0b0d4cc7fc86024b2965feedd628a
  depends:
  - __glibc >=2.17,<3.0.a0
  - libgcc >=13
  - libstdcxx >=13
  - libgcc >=13
  - aws-c-common >=0.12.2,<0.12.3.0a0
  - libzlib >=1.3.1,<2.0a0
  - libcurl >=8.13.0,<9.0a0
  - aws-crt-cpp >=0.32.4,<0.32.5.0a0
  - aws-c-event-stream >=0.5.4,<0.5.5.0a0
  license: Apache-2.0
  license_family: APACHE
  purls: []
  size: 3401396
  timestamp: 1745604795071
- conda: https://conda.anaconda.org/conda-forge/linux-64/azure-core-cpp-1.14.0-h5cfcd09_0.conda
  sha256: fe07debdb089a3db17f40a7f20d283d75284bb4fc269ef727b8ba6fc93f7cb5a
  md5: 0a8838771cc2e985cd295e01ae83baf1
  depends:
  - __glibc >=2.17,<3.0.a0
  - libcurl >=8.10.1,<9.0a0
  - libgcc >=13
  - libstdcxx >=13
  - openssl >=3.3.2,<4.0a0
  arch: x86_64
  platform: linux
  license: MIT
  license_family: MIT
  purls: []
  size: 345117
  timestamp: 1728053909574
- conda: https://conda.anaconda.org/conda-forge/linux-64/azure-identity-cpp-1.10.0-h113e628_0.conda
  sha256: 286b31616c191486626cb49e9ceb5920d29394b9e913c23adb7eb637629ba4de
  md5: 73f73f60854f325a55f1d31459f2ab73
  depends:
  - __glibc >=2.17,<3.0.a0
  - azure-core-cpp >=1.14.0,<1.14.1.0a0
  - libgcc >=13
  - libstdcxx >=13
  - openssl >=3.3.2,<4.0a0
  arch: x86_64
  platform: linux
  license: MIT
  license_family: MIT
  purls: []
  size: 232351
  timestamp: 1728486729511
- conda: https://conda.anaconda.org/conda-forge/linux-64/azure-storage-blobs-cpp-12.13.0-h3cf044e_1.conda
  sha256: 2606260e5379eed255bcdc6adc39b93fb31477337bcd911c121fc43cd29bf394
  md5: 7eb66060455c7a47d9dcdbfa9f46579b
  depends:
  - __glibc >=2.17,<3.0.a0
  - azure-core-cpp >=1.14.0,<1.14.1.0a0
  - azure-storage-common-cpp >=12.8.0,<12.8.1.0a0
  - libgcc >=13
  - libstdcxx >=13
  arch: x86_64
  platform: linux
  license: MIT
  license_family: MIT
  purls: []
  size: 549342
  timestamp: 1728578123088
- conda: https://conda.anaconda.org/conda-forge/linux-64/azure-storage-common-cpp-12.8.0-h736e048_1.conda
  sha256: 273475f002b091b66ce7366da04bf164c3732c03f8692ab2ee2d23335b6a82ba
  md5: 13de36be8de3ae3f05ba127631599213
  depends:
  - __glibc >=2.17,<3.0.a0
  - azure-core-cpp >=1.14.0,<1.14.1.0a0
  - libgcc >=13
  - libstdcxx >=13
  - libxml2 >=2.12.7,<2.14.0a0
  - openssl >=3.3.2,<4.0a0
  arch: x86_64
  platform: linux
  license: MIT
  license_family: MIT
  purls: []
  size: 149312
  timestamp: 1728563338704
- conda: https://conda.anaconda.org/conda-forge/linux-64/azure-storage-files-datalake-cpp-12.12.0-ha633028_1.conda
  sha256: 5371e4f3f920933bb89b926a85a67f24388227419abd6e99f6086481e5e8d5f2
  md5: 7c1980f89dd41b097549782121a73490
  depends:
  - __glibc >=2.17,<3.0.a0
  - azure-core-cpp >=1.14.0,<1.14.1.0a0
  - azure-storage-blobs-cpp >=12.13.0,<12.13.1.0a0
  - azure-storage-common-cpp >=12.8.0,<12.8.1.0a0
  - libgcc >=13
  - libstdcxx >=13
  arch: x86_64
  platform: linux
  license: MIT
  license_family: MIT
  purls: []
  size: 287366
  timestamp: 1728729530295
- conda: https://conda.anaconda.org/conda-forge/noarch/babel-2.17.0-pyhd8ed1ab_0.conda
  sha256: 1c656a35800b7f57f7371605bc6507c8d3ad60fbaaec65876fce7f73df1fc8ac
  md5: 0a01c169f0ab0f91b26e77a3301fbfe4
  depends:
  - python >=3.9
  - pytz >=2015.7
  license: BSD-3-Clause
  license_family: BSD
  purls:
  - pkg:pypi/babel?source=compressed-mapping
  size: 6938256
  timestamp: 1738490268466
- pypi: https://files.pythonhosted.org/packages/2d/ea/d6230cc9772edca0fd8c91638dc1c2e2def09b9a22cfabe6532906e96aea/basenji2_pytorch-0.1.2-py3-none-any.whl
  name: basenji2-pytorch
  version: 0.1.2
  sha256: f56c0797eb7758ff11bf9e1b4b9044eda487438e47a0b547e220f6a3ab32658e
  requires_dist:
  - einops>=0.7.0
  - natsort>=8.4.0
  - numpy>=1.22
  - pooch>=1.8.2
  - pytorch-lightning>=2
  - torch>=2
  - torchinfo>=1.8.0
  - torchmetrics>=1.6.2
  requires_python: '>=3.9'
- conda: https://conda.anaconda.org/bioconda/linux-64/bcftools-1.21-h3a4d415_1.tar.bz2
  sha256: c7ffe2ecd1cc4d1f7713862894e22888be7f3b94bbed06b953e497e06b360967
  md5: 450dd12e649521429696cc62a30f7dce
  depends:
  - gsl >=2.7,<2.8.0a0
  - htslib >=1.21,<1.22.0a0
  - libgcc >=13
  - libzlib >=1.3.1,<2.0a0
  - perl
  license: GPL
  purls: []
  size: 1010744
  timestamp: 1734279392306
- pypi: https://files.pythonhosted.org/packages/78/05/536d025b3e17cf938f836665dde32e86f65ee76acd0ae14e22bda6aee274/beartype-0.20.2-py3-none-any.whl
  name: beartype
  version: 0.20.2
  sha256: 5171a91ecf01438a59884f0cde37d2d5da2c992198b53d6ba31db3940f47ff04
  requires_dist:
  - autoapi>=0.9.0 ; extra == 'dev'
  - click ; extra == 'dev'
  - coverage>=5.5 ; extra == 'dev'
  - equinox ; sys_platform == 'linux' and extra == 'dev'
  - jax[cpu] ; sys_platform == 'linux' and extra == 'dev'
  - jaxtyping ; sys_platform == 'linux' and extra == 'dev'
  - langchain ; extra == 'dev'
  - mypy>=0.800 ; platform_python_implementation != 'PyPy' and extra == 'dev'
  - nuitka>=1.2.6 ; sys_platform == 'linux' and extra == 'dev'
  - numba ; python_full_version < '3.13' and extra == 'dev'
  - numpy ; platform_python_implementation != 'PyPy' and sys_platform != 'darwin' and extra == 'dev'
  - pandera ; extra == 'dev'
  - pydata-sphinx-theme<=0.7.2 ; extra == 'dev'
  - pygments ; extra == 'dev'
  - pyright>=1.1.370 ; extra == 'dev'
  - pytest>=4.0.0 ; extra == 'dev'
  - rich-click ; extra == 'dev'
  - sphinx ; extra == 'dev'
  - sphinx>=4.2.0,<6.0.0 ; extra == 'dev'
  - sphinxext-opengraph>=0.7.5 ; extra == 'dev'
  - tox>=3.20.1 ; extra == 'dev'
  - typing-extensions>=3.10.0.0 ; extra == 'dev'
  - xarray ; extra == 'dev'
  - autoapi>=0.9.0 ; extra == 'doc-rtd'
  - pydata-sphinx-theme<=0.7.2 ; extra == 'doc-rtd'
  - sphinx>=4.2.0,<6.0.0 ; extra == 'doc-rtd'
  - sphinxext-opengraph>=0.7.5 ; extra == 'doc-rtd'
  - click ; extra == 'test'
  - coverage>=5.5 ; extra == 'test'
  - equinox ; sys_platform == 'linux' and extra == 'test'
  - jax[cpu] ; sys_platform == 'linux' and extra == 'test'
  - jaxtyping ; sys_platform == 'linux' and extra == 'test'
  - langchain ; extra == 'test'
  - mypy>=0.800 ; platform_python_implementation != 'PyPy' and extra == 'test'
  - nuitka>=1.2.6 ; sys_platform == 'linux' and extra == 'test'
  - numba ; python_full_version < '3.13' and extra == 'test'
  - numpy ; platform_python_implementation != 'PyPy' and sys_platform != 'darwin' and extra == 'test'
  - pandera ; extra == 'test'
  - pygments ; extra == 'test'
  - pyright>=1.1.370 ; extra == 'test'
  - pytest>=4.0.0 ; extra == 'test'
  - rich-click ; extra == 'test'
  - sphinx ; extra == 'test'
  - tox>=3.20.1 ; extra == 'test'
  - typing-extensions>=3.10.0.0 ; extra == 'test'
  - xarray ; extra == 'test'
  - click ; extra == 'test-tox'
  - equinox ; sys_platform == 'linux' and extra == 'test-tox'
  - jax[cpu] ; sys_platform == 'linux' and extra == 'test-tox'
  - jaxtyping ; sys_platform == 'linux' and extra == 'test-tox'
  - langchain ; extra == 'test-tox'
  - mypy>=0.800 ; platform_python_implementation != 'PyPy' and extra == 'test-tox'
  - nuitka>=1.2.6 ; sys_platform == 'linux' and extra == 'test-tox'
  - numba ; python_full_version < '3.13' and extra == 'test-tox'
  - numpy ; platform_python_implementation != 'PyPy' and sys_platform != 'darwin' and extra == 'test-tox'
  - pandera ; extra == 'test-tox'
  - pygments ; extra == 'test-tox'
  - pyright>=1.1.370 ; extra == 'test-tox'
  - pytest>=4.0.0 ; extra == 'test-tox'
  - rich-click ; extra == 'test-tox'
  - sphinx ; extra == 'test-tox'
  - typing-extensions>=3.10.0.0 ; extra == 'test-tox'
  - xarray ; extra == 'test-tox'
  - coverage>=5.5 ; extra == 'test-tox-coverage'
  requires_python: '>=3.9'
- conda: https://conda.anaconda.org/conda-forge/noarch/beautifulsoup4-4.13.4-pyha770c72_0.conda
  sha256: ddb0df12fd30b2d36272f5daf6b6251c7625d6a99414d7ea930005bbaecad06d
  md5: 9f07c4fc992adb2d6c30da7fab3959a7
  depends:
  - python >=3.9
  - soupsieve >=1.2
  - typing-extensions
  license: MIT
  license_family: MIT
  purls:
  - pkg:pypi/beautifulsoup4?source=compressed-mapping
  size: 146613
  timestamp: 1744783307123
- conda: https://conda.anaconda.org/conda-forge/noarch/bleach-6.2.0-pyh29332c3_4.conda
  sha256: a05971bb80cca50ce9977aad3f7fc053e54ea7d5321523efc7b9a6e12901d3cd
  md5: f0b4c8e370446ef89797608d60a564b3
  depends:
  - python >=3.9
  - webencodings
  - python
  constrains:
  - tinycss >=1.1.0,<1.5
  license: Apache-2.0 AND MIT
  purls:
  - pkg:pypi/bleach?source=hash-mapping
  size: 141405
  timestamp: 1737382993425
- conda: https://conda.anaconda.org/conda-forge/noarch/bleach-with-css-6.2.0-h82add2a_4.conda
  sha256: 0aba699344275b3972bd751f9403316edea2ceb942db12f9f493b63c74774a46
  md5: a30e9406c873940383555af4c873220d
  depends:
  - bleach ==6.2.0 pyh29332c3_4
  - tinycss2
  license: Apache-2.0 AND MIT
  purls: []
  size: 4213
  timestamp: 1737382993425
- conda: https://conda.anaconda.org/conda-forge/linux-64/brotli-python-1.1.0-py310hf71b8c6_2.conda
  sha256: 14f1e89d3888d560a553f40ac5ba83e4435a107552fa5b2b2029a7472554c1ef
  md5: bf502c169c71e3c6ac0d6175addfacc2
  depends:
  - __glibc >=2.17,<3.0.a0
  - libgcc >=13
  - libstdcxx >=13
  - python >=3.10,<3.11.0a0
  - python_abi 3.10.* *_cp310
  constrains:
  - libbrotlicommon 1.1.0 hb9d3cd8_2
  license: MIT
  license_family: MIT
  purls:
  - pkg:pypi/brotli?source=hash-mapping
  size: 349668
  timestamp: 1725267875087
- conda: https://conda.anaconda.org/conda-forge/linux-64/brotli-python-1.1.0-py311hfdbb021_2.conda
  sha256: 949913bbd1f74d1af202d3e4bff2e0a4e792ec00271dc4dd08641d4221aa2e12
  md5: d21daab070d76490cb39a8f1d1729d79
  depends:
  - __glibc >=2.17,<3.0.a0
  - libgcc >=13
  - libstdcxx >=13
  - python >=3.11,<3.12.0a0
  - python_abi 3.11.* *_cp311
  constrains:
  - libbrotlicommon 1.1.0 hb9d3cd8_2
  license: MIT
  license_family: MIT
  purls:
  - pkg:pypi/brotli?source=hash-mapping
  size: 350367
  timestamp: 1725267768486
- conda: https://conda.anaconda.org/conda-forge/linux-64/brotli-python-1.1.0-py312h2ec8cdc_2.conda
  sha256: f2a59ccd20b4816dea9a2a5cb917eb69728271dbf1aeab4e1b7e609330a50b6f
  md5: b0b867af6fc74b2a0aa206da29c0f3cf
  depends:
  - __glibc >=2.17,<3.0.a0
  - libgcc >=13
  - libstdcxx >=13
  - python >=3.12,<3.13.0a0
  - python_abi 3.12.* *_cp312
  constrains:
  - libbrotlicommon 1.1.0 hb9d3cd8_2
  arch: x86_64
  platform: linux
  license: MIT
  license_family: MIT
  purls:
  - pkg:pypi/brotli?source=hash-mapping
  size: 349867
  timestamp: 1725267732089
- conda: https://conda.anaconda.org/conda-forge/linux-64/bzip2-1.0.8-h4bc722e_7.conda
  sha256: 5ced96500d945fb286c9c838e54fa759aa04a7129c59800f0846b4335cee770d
  md5: 62ee74e96c5ebb0af99386de58cf9553
  depends:
  - __glibc >=2.17,<3.0.a0
  - libgcc-ng >=12
  arch: x86_64
  platform: linux
  license: bzip2-1.0.6
  license_family: BSD
  purls: []
  size: 252783
  timestamp: 1720974456583
- conda: https://conda.anaconda.org/conda-forge/linux-64/c-ares-1.34.5-hb9d3cd8_0.conda
  sha256: f8003bef369f57396593ccd03d08a8e21966157269426f71e943f96e4b579aeb
  md5: f7f0d6cc2dc986d42ac2689ec88192be
  depends:
  - __glibc >=2.17,<3.0.a0
  - libgcc >=13
  arch: x86_64
  platform: linux
  license: MIT
  license_family: MIT
  purls: []
  size: 206884
  timestamp: 1744127994291
- conda: https://conda.anaconda.org/conda-forge/linux-64/ca-certificates-2025.1.31-hbcca054_0.conda
  sha256: bf832198976d559ab44d6cdb315642655547e26d826e34da67cbee6624cda189
  md5: 19f3a56f68d2fd06c516076bff482c52
  arch: x86_64
  platform: linux
  license: ISC
  purls: []
  size: 158144
  timestamp: 1738298224464
- conda: https://conda.anaconda.org/conda-forge/noarch/ca-certificates-2025.4.26-hbd8a1cb_0.conda
  sha256: 2a70ed95ace8a3f8a29e6cd1476a943df294a7111dfb3e152e3478c4c889b7ac
  md5: 95db94f75ba080a22eb623590993167b
  depends:
  - __unix
  license: ISC
  purls: []
  size: 152283
  timestamp: 1745653616541
- conda: https://conda.anaconda.org/conda-forge/noarch/certifi-2025.1.31-pyhd8ed1ab_0.conda
  sha256: 42a78446da06a2568cb13e69be3355169fbd0ea424b00fc80b7d840f5baaacf3
  md5: c207fa5ac7ea99b149344385a9c0880d
  depends:
  - python >=3.9
  license: ISC
  purls:
  - pkg:pypi/certifi?source=compressed-mapping
  size: 162721
  timestamp: 1739515973129
- conda: https://conda.anaconda.org/conda-forge/linux-64/cffi-1.17.1-py310h8deb56e_0.conda
  sha256: 1b389293670268ab80c3b8735bc61bc71366862953e000efbb82204d00e41b6c
  md5: 1fc24a3196ad5ede2a68148be61894f4
  depends:
  - __glibc >=2.17,<3.0.a0
  - libffi >=3.4,<4.0a0
  - libgcc >=13
  - pycparser
  - python >=3.10,<3.11.0a0
  - python_abi 3.10.* *_cp310
  license: MIT
  license_family: MIT
  purls:
  - pkg:pypi/cffi?source=hash-mapping
  size: 243532
  timestamp: 1725560630552
- conda: https://conda.anaconda.org/conda-forge/linux-64/cffi-1.17.1-py311hf29c0ef_0.conda
  sha256: bc47aa39c8254e9e487b8bcd74cfa3b4a3de3648869eb1a0b89905986b668e35
  md5: 55553ecd5328336368db611f350b7039
  depends:
  - __glibc >=2.17,<3.0.a0
  - libffi >=3.4,<4.0a0
  - libgcc >=13
  - pycparser
  - python >=3.11,<3.12.0a0
  - python_abi 3.11.* *_cp311
  license: MIT
  license_family: MIT
  purls:
  - pkg:pypi/cffi?source=hash-mapping
  size: 302115
  timestamp: 1725560701719
- conda: https://conda.anaconda.org/conda-forge/linux-64/cffi-1.17.1-py312h06ac9bb_0.conda
  sha256: cba6ea83c4b0b4f5b5dc59cb19830519b28f95d7ebef7c9c5cf1c14843621457
  md5: a861504bbea4161a9170b85d4d2be840
  depends:
  - __glibc >=2.17,<3.0.a0
  - libffi >=3.4,<4.0a0
  - libgcc >=13
  - pycparser
  - python >=3.12,<3.13.0a0
  - python_abi 3.12.* *_cp312
  arch: x86_64
  platform: linux
  license: MIT
  license_family: MIT
  purls:
  - pkg:pypi/cffi?source=hash-mapping
  size: 294403
  timestamp: 1725560714366
- conda: https://conda.anaconda.org/conda-forge/noarch/cfgv-3.3.1-pyhd8ed1ab_1.conda
  sha256: d5696636733b3c301054b948cdd793f118efacce361d9bd4afb57d5980a9064f
  md5: 57df494053e17dce2ac3a0b33e1b2a2e
  depends:
  - python >=3.9
  license: MIT
  license_family: MIT
  purls:
  - pkg:pypi/cfgv?source=hash-mapping
  size: 12973
  timestamp: 1734267180483
- conda: https://conda.anaconda.org/conda-forge/noarch/charset-normalizer-3.4.1-pyhd8ed1ab_0.conda
  sha256: 4e0ee91b97e5de3e74567bdacea27f0139709fceca4db8adffbe24deffccb09b
  md5: e83a31202d1c0a000fce3e9cf3825875
  depends:
  - python >=3.9
  license: MIT
  license_family: MIT
  purls:
  - pkg:pypi/charset-normalizer?source=hash-mapping
  size: 47438
  timestamp: 1735929811779
- conda: https://conda.anaconda.org/conda-forge/noarch/charset-normalizer-3.4.2-pyhd8ed1ab_0.conda
  sha256: 535ae5dcda8022e31c6dc063eb344c80804c537a5a04afba43a845fa6fa130f5
  md5: 40fe4284b8b5835a9073a645139f35af
  depends:
  - python >=3.9
  license: MIT
  purls:
  - pkg:pypi/charset-normalizer?source=compressed-mapping
  size: 50481
  timestamp: 1746214981991
- conda: https://conda.anaconda.org/conda-forge/noarch/click-8.1.8-pyh707e725_0.conda
  sha256: c920d23cd1fcf565031c679adb62d848af60d6fbb0edc2d50ba475cea4f0d8ab
  md5: f22f4d4970e09d68a10b922cbb0408d3
  depends:
  - __unix
  - python >=3.9
  license: BSD-3-Clause
  license_family: BSD
  purls:
  - pkg:pypi/click?source=hash-mapping
  size: 84705
  timestamp: 1734858922844
- conda: https://conda.anaconda.org/conda-forge/noarch/colorama-0.4.6-pyhd8ed1ab_1.conda
  sha256: ab29d57dc70786c1269633ba3dff20288b81664d3ff8d21af995742e2bb03287
  md5: 962b9857ee8e7018c22f2776ffa0b2d7
  depends:
  - python >=3.9
  license: BSD-3-Clause
  license_family: BSD
  purls:
  - pkg:pypi/colorama?source=hash-mapping
  size: 27011
  timestamp: 1733218222191
- conda: https://conda.anaconda.org/conda-forge/noarch/coloredlogs-15.0.1-pyhd8ed1ab_4.conda
  sha256: 8021c76eeadbdd5784b881b165242db9449783e12ce26d6234060026fd6a8680
  md5: b866ff7007b934d564961066c8195983
  depends:
  - humanfriendly >=9.1
  - python >=3.9
  license: MIT
  license_family: MIT
  purls:
  - pkg:pypi/coloredlogs?source=hash-mapping
  size: 43758
  timestamp: 1733928076798
- conda: https://conda.anaconda.org/conda-forge/noarch/comm-0.2.2-pyhd8ed1ab_1.conda
  sha256: 7e87ef7c91574d9fac19faedaaee328a70f718c9b4ddadfdc0ba9ac021bd64af
  md5: 74673132601ec2b7fc592755605f4c1b
  depends:
  - python >=3.9
  - traitlets >=5.3
  license: BSD-3-Clause
  license_family: BSD
  purls:
  - pkg:pypi/comm?source=hash-mapping
  size: 12103
  timestamp: 1733503053903
- conda: https://conda.anaconda.org/conda-forge/noarch/commitizen-4.6.0-pyhd8ed1ab_0.conda
  sha256: 2aaf1623bcd0160b4e6fcbd573453a2e07a72edf648f92bd7d298fc3a105fe4a
  md5: 1dae27aba235cb09d85435ae5934e77b
  depends:
  - argcomplete <3.6,>=1.12.1
  - charset-normalizer <4,>=2.1.0
  - colorama <1.0,>=0.4.1
  - decli <1.0,>=0.6.0
  - importlib-metadata >=8.0.0,<9
  - jinja2 >=2.10.3
  - packaging >=19
  - python >=3.9
  - pyyaml >=3.08
  - questionary <3.0,>=2.0
  - termcolor <3,>=1.1
  - tomlkit <1.0.0,>=0.5.3
  - typing_extensions <5.0.0,>=4.0.1
  license: MIT
  license_family: MIT
  purls:
  - pkg:pypi/commitizen?source=hash-mapping
  size: 59257
  timestamp: 1744551347444
- conda: https://conda.anaconda.org/conda-forge/noarch/commitizen-4.6.1-pyhd8ed1ab_0.conda
  sha256: ed2e9140e432744f0c433823bd1acb803f128ededcee06a5899218cc51698554
  md5: 48decf6a4c5f6e308d32b842d63cc042
  depends:
  - argcomplete <3.7,>=1.12.1
  - charset-normalizer <4,>=2.1.0
  - colorama <1.0,>=0.4.1
  - decli <1.0,>=0.6.0
  - importlib-metadata >=8.0.0,<9
  - jinja2 >=2.10.3
  - packaging >=19
  - python >=3.9
  - pyyaml >=3.08
  - questionary <3.0,>=2.0
  - termcolor <3,>=1.1
  - tomlkit <1.0.0,>=0.5.3
  - typing_extensions <5.0.0,>=4.0.1
  license: MIT
  license_family: MIT
  purls:
  - pkg:pypi/commitizen?source=hash-mapping
  size: 59244
  timestamp: 1746452613728
- conda: https://conda.anaconda.org/conda-forge/linux-64/coverage-7.8.0-py310h89163eb_0.conda
  sha256: ac410dbd3b1e28d40b88a27f801210b853ebd388f3cf20f85c0178e97f788013
  md5: 9f7865c17117d16f804b687b498e35fa
  depends:
  - __glibc >=2.17,<3.0.a0
  - libgcc >=13
  - python >=3.10,<3.11.0a0
  - python_abi 3.10.* *_cp310
  - tomli
  license: Apache-2.0
  license_family: APACHE
  purls:
  - pkg:pypi/coverage?source=compressed-mapping
  size: 299991
  timestamp: 1743381339117
- conda: https://conda.anaconda.org/conda-forge/linux-64/coverage-7.8.0-py311h2dc5d0c_0.conda
  sha256: 50018d9c2d805eab29be0ad2e65a4d6b9f620e5e6b196923b1f3b397efee9b10
  md5: 37bc439a94beeb29914baa5b4987ebd5
  depends:
  - __glibc >=2.17,<3.0.a0
  - libgcc >=13
  - python >=3.11,<3.12.0a0
  - python_abi 3.11.* *_cp311
  - tomli
  license: Apache-2.0
  license_family: APACHE
  purls:
  - pkg:pypi/coverage?source=hash-mapping
  size: 382957
  timestamp: 1743381419165
- conda: https://conda.anaconda.org/conda-forge/linux-64/coverage-7.8.0-py312h178313f_0.conda
  sha256: 029278c43bd2a6ac36bfd93fde69a0cde6a4ee94c0af72d0d51236fbb1fc3720
  md5: d0fca021e354cc96455021852a1fad6d
  depends:
  - __glibc >=2.17,<3.0.a0
  - libgcc >=13
  - python >=3.12,<3.13.0a0
  - python_abi 3.12.* *_cp312
  - tomli
  license: Apache-2.0
  license_family: APACHE
  purls:
  - pkg:pypi/coverage?source=hash-mapping
  size: 370860
  timestamp: 1743381417734
- conda: https://conda.anaconda.org/conda-forge/noarch/cpython-3.10.17-py310hd8ed1ab_0.conda
  noarch: generic
  sha256: 6944d47f2bf3c443d5af855ee0c77156da1b90c6f0e79cedc3b934bcd2794d64
  md5: e2b81369f0473107784f8b7da8e6a8e9
  depends:
  - python >=3.10,<3.11.0a0
  - python_abi * *_cp310
  license: Python-2.0
  purls: []
  size: 50554
  timestamp: 1744323109983
- conda: https://conda.anaconda.org/conda-forge/noarch/cpython-3.11.12-py311hd8ed1ab_0.conda
  noarch: generic
  sha256: 91e8da449682e37e326a560aa3575ee0f32ab697119e4cf4a76fd68af61fc1a0
  md5: 451718359f1658c6819d8665f82585ab
  depends:
  - python >=3.11,<3.12.0a0
  - python_abi * *_cp311
  license: Python-2.0
  purls: []
  size: 47661
  timestamp: 1744323121098
- conda: https://conda.anaconda.org/conda-forge/noarch/cpython-3.12.10-py312hd8ed1ab_0.conda
  noarch: generic
  sha256: acb47715abf1cd8177a5c20f42a34555b5d9cebb68ff39a58706e84effe218e2
  md5: 7584a4b1e802afa25c89c0dcc72d0826
  depends:
  - python >=3.12,<3.13.0a0
  - python_abi * *_cp312
  license: Python-2.0
  purls: []
  size: 45861
  timestamp: 1744323195619
- pypi: https://files.pythonhosted.org/packages/28/53/21f7b97e82772caa61541348427f42435120b32961c92d16f9c8ce9757d6/cslug-1.0.0-py3-none-any.whl
  name: cslug
  version: 1.0.0
  sha256: e151f506d8fbab7756db3ec29e439e0ab425a26423b9c6efe1daee6ddc37bca1
  requires_python: '>=3.8'
- pypi: https://files.pythonhosted.org/packages/c8/14/299f99ce0fde4985cc5ba6f2258c624a5b9bbc547c3d243d99919ca53761/cyclopts-3.14.2-py3-none-any.whl
  name: cyclopts
  version: 3.14.2
  sha256: 6ae88e093ffa96e589454226d95ffe383f5d4cecf55e72b6d44b5bfb66bdecb7
  requires_dist:
  - attrs>=23.1.0
  - docstring-parser>=0.15 ; python_full_version < '4.0'
  - importlib-metadata>=4.4 ; python_full_version < '3.10'
  - pyyaml>=6.0.1 ; extra == 'yaml'
  - rich>=13.6.0
  - rich-rst>=1.3.1,<2.0.0
  - tomli>=2.0.0 ; python_full_version < '3.11' and extra == 'toml'
  - typing-extensions>=4.8.0 ; python_full_version < '3.11'
  requires_python: '>=3.9'
- conda: https://conda.anaconda.org/bioconda/linux-64/cyvcf2-0.31.1-py310h0195497_1.tar.bz2
  sha256: 87520470e5dc2f958407e5e4e8b2edc8742cf22469b49c5fe1a39ab7baad8195
  md5: 1b5bb94c3dfe9748000c57d57c67c653
  depends:
  - click
  - coloredlogs
  - htslib >=1.20,<1.22.0a0
  - libgcc-ng >=12
  - libzlib >=1.2.13,<2.0a0
  - numpy >=1.21,<3
  - numpy >=2.1.0,<3.0a0
  - openssl >=3.3.1,<4.0a0
  - python >=3.10,<3.11.0a0
  - python_abi 3.10.* *_cp310
  license: MIT
  license_family: MIT
  purls:
  - pkg:pypi/cyvcf2?source=hash-mapping
  size: 1145080
  timestamp: 1724197395927
- conda: https://conda.anaconda.org/bioconda/linux-64/cyvcf2-0.31.1-py311h94e71d4_1.tar.bz2
  sha256: 3e1aed6be6125b9898dc651f457d029e2c34378c21c12597668756658580e16e
  md5: e61764a8c861841b4efe5c0abd6a8f9b
  depends:
  - click
  - coloredlogs
  - htslib >=1.20,<1.22.0a0
  - libgcc-ng >=12
  - libzlib >=1.2.13,<2.0a0
  - numpy >=1.21,<3
  - numpy >=2.1.0,<3.0a0
  - openssl >=3.3.1,<4.0a0
  - python >=3.11,<3.12.0a0
  - python_abi 3.11.* *_cp311
  license: MIT
  license_family: MIT
  purls:
  - pkg:pypi/cyvcf2?source=hash-mapping
  size: 1147282
  timestamp: 1724197054331
- conda: https://conda.anaconda.org/bioconda/linux-64/cyvcf2-0.31.1-py312h68a07e8_1.tar.bz2
  sha256: 880f1d60dddd9eef316bda2870030933ec1f094b4eff0fd294a0efdddab5c2cd
  md5: 855a0dc9abdf7f8f9d2195699e6b3842
  depends:
  - click
  - coloredlogs
  - htslib >=1.20,<1.22.0a0
  - libgcc-ng >=12
  - libzlib >=1.2.13,<2.0a0
  - numpy >=1.21,<3
  - numpy >=2.1.0,<3.0a0
  - openssl >=3.3.1,<4.0a0
  - python >=3.12,<3.13.0a0
  - python_abi 3.12.* *_cp312
  arch: x86_64
  platform: linux
  license: MIT
  license_family: MIT
  purls:
  - pkg:pypi/cyvcf2?source=hash-mapping
  size: 1147193
  timestamp: 1724197226573
- conda: https://conda.anaconda.org/conda-forge/linux-64/debugpy-1.8.14-py312h2ec8cdc_0.conda
  sha256: 8f0b338687f79ea87324f067bedddd2168f07b8eec234f0fe63b522344c6a919
  md5: 089cf3a3becf0e2f403feaf16e921678
  depends:
  - __glibc >=2.17,<3.0.a0
  - libgcc >=13
  - libstdcxx >=13
  - python >=3.12,<3.13.0a0
  - python_abi 3.12.* *_cp312
  license: MIT
  license_family: MIT
  purls:
  - pkg:pypi/debugpy?source=hash-mapping
  size: 2630748
  timestamp: 1744321406939
- conda: https://conda.anaconda.org/conda-forge/noarch/decli-0.6.2-pyhd8ed1ab_1.conda
  sha256: 2ba5a0a95d86b7c7f7a592c193a0f2eb260ac5f915c8edc9da370de51f7178bf
  md5: f06168adb8ae66be2ee8f1c311e2e5a5
  depends:
  - python >=3.9
  license: MIT
  license_family: MIT
  purls:
  - pkg:pypi/decli?source=hash-mapping
  size: 13630
  timestamp: 1735354418628
- conda: https://conda.anaconda.org/conda-forge/noarch/decopatch-1.4.10-pyhd8ed1ab_1.conda
  sha256: 6151f540c18efd4c36695aea1f6c869d67fd8e3ff7914fd46708f375d1a5e078
  md5: 51729391011f61e20b2dddaa34c02967
  depends:
  - makefun >=1.5.0
  - python >=3.9
  license: BSD-3-Clause
  license_family: BSD
  purls:
  - pkg:pypi/decopatch?source=hash-mapping
  size: 22199
  timestamp: 1742578523326
- conda: https://conda.anaconda.org/conda-forge/noarch/decorator-5.2.1-pyhd8ed1ab_0.conda
  sha256: c17c6b9937c08ad63cb20a26f403a3234088e57d4455600974a0ce865cb14017
  md5: 9ce473d1d1be1cc3810856a48b3fab32
  depends:
  - python >=3.9
  license: BSD-2-Clause
  license_family: BSD
  purls:
  - pkg:pypi/decorator?source=compressed-mapping
  size: 14129
  timestamp: 1740385067843
- conda: https://conda.anaconda.org/conda-forge/noarch/defusedxml-0.7.1-pyhd8ed1ab_0.tar.bz2
  sha256: 9717a059677553562a8f38ff07f3b9f61727bd614f505658b0a5ecbcf8df89be
  md5: 961b3a227b437d82ad7054484cfa71b2
  depends:
  - python >=3.6
  license: PSF-2.0
  license_family: PSF
  purls:
  - pkg:pypi/defusedxml?source=hash-mapping
  size: 24062
  timestamp: 1615232388757
- conda: https://conda.anaconda.org/conda-forge/noarch/distlib-0.3.9-pyhd8ed1ab_1.conda
  sha256: 0e160c21776bd881b79ce70053e59736f51036784fa43a50da10a04f0c1b9c45
  md5: 8d88f4a2242e6b96f9ecff9a6a05b2f1
  depends:
  - python >=3.9
  license: Apache-2.0
  license_family: APACHE
  purls:
  - pkg:pypi/distlib?source=hash-mapping
  size: 274151
  timestamp: 1733238487461
- pypi: https://files.pythonhosted.org/packages/d5/7c/e9fcff7623954d86bdc17782036cbf715ecab1bec4847c008557affe1ca8/docstring_parser-0.16-py3-none-any.whl
  name: docstring-parser
  version: '0.16'
  sha256: bf0a1387354d3691d102edef7ec124f219ef639982d096e26e3b60aeffa90637
  requires_python: '>=3.6,<4.0'
- pypi: https://files.pythonhosted.org/packages/8f/d7/9322c609343d929e75e7e5e6255e614fcc67572cfd083959cdef3b7aad79/docutils-0.21.2-py3-none-any.whl
  name: docutils
  version: 0.21.2
  sha256: dafca5b9e384f0e419294eb4d2ff9fa826435bf15f15b7bd45723e8ad76811b2
  requires_python: '>=3.9'
- conda: https://conda.anaconda.org/conda-forge/noarch/docutils-0.21.2-pyhd8ed1ab_1.conda
  sha256: fa5966bb1718bbf6967a85075e30e4547901410cc7cb7b16daf68942e9a94823
  md5: 24c1ca34138ee57de72a943237cde4cc
  depends:
  - python >=3.9
  license: CC-PDDC AND BSD-3-Clause AND BSD-2-Clause AND ZPL-2.1
  purls:
  - pkg:pypi/docutils?source=hash-mapping
  size: 402700
  timestamp: 1733217860944
- conda: https://conda.anaconda.org/conda-forge/noarch/einops-0.8.1-pyhd8ed1ab_0.conda
  sha256: 4123dcfa42e43747a7c98d2931d7355077f606ea826557f46f8d8db060e7181a
  md5: 1024a3edddf9d5cfd25bf25a25580dd0
  depends:
  - python >=3.9
  license: MIT
  license_family: MIT
  purls:
  - pkg:pypi/einops?source=hash-mapping
  size: 56350
  timestamp: 1739083494451
- conda: https://conda.anaconda.org/conda-forge/linux-64/elfutils-0.192-h7f4e02f_1.conda
  sha256: 16097884784f9eb81625e0e2a566d1a6ec677fe39916b41926629fa723874f45
  md5: 369ce48a589a2aac91906c9ed89dd6e8
  depends:
  - __glibc >=2.17,<3.0.a0
  - bzip2 >=1.0.8,<2.0a0
  - libarchive >=3.7.7,<3.8.0a0
  - libcurl >=8.10.1,<9.0a0
  - libgcc >=13
  - liblzma >=5.6.3,<6.0a0
  - libmicrohttpd >=1.0.1,<1.1.0a0
  - libsqlite >=3.47.2,<4.0a0
  - libstdcxx >=13
  - libzlib >=1.3.1,<2.0a0
  - zstd >=1.5.6,<1.6.0a0
  arch: x86_64
  platform: linux
  license: LGPL-3.0-only
  license_family: LGPL
  purls: []
  size: 1121608
  timestamp: 1733937284793
- conda: https://conda.anaconda.org/conda-forge/noarch/exceptiongroup-1.2.2-pyhd8ed1ab_1.conda
  sha256: cbde2c64ec317118fc06b223c5fd87c8a680255e7348dd60e7b292d2e103e701
  md5: a16662747cdeb9abbac74d0057cc976e
  depends:
  - python >=3.9
  license: MIT and PSF-2.0
  purls:
  - pkg:pypi/exceptiongroup?source=hash-mapping
  size: 20486
  timestamp: 1733208916977
- conda: https://conda.anaconda.org/conda-forge/noarch/executing-2.1.0-pyhd8ed1ab_1.conda
  sha256: 28d25ea375ebab4bf7479228f8430db20986187b04999136ff5c722ebd32eb60
  md5: ef8b5fca76806159fc25b4f48d8737eb
  depends:
  - python >=3.9
  license: MIT
  license_family: MIT
  purls:
  - pkg:pypi/executing?source=hash-mapping
  size: 28348
  timestamp: 1733569440265
- conda: https://conda.anaconda.org/conda-forge/noarch/executing-2.2.0-pyhd8ed1ab_0.conda
  sha256: 7510dd93b9848c6257c43fdf9ad22adf62e7aa6da5f12a6a757aed83bcfedf05
  md5: 81d30c08f9a3e556e8ca9e124b044d14
  depends:
  - python >=3.9
  license: MIT
  license_family: MIT
  purls:
  - pkg:pypi/executing?source=hash-mapping
  size: 29652
  timestamp: 1745502200340
- conda: https://conda.anaconda.org/conda-forge/noarch/filelock-3.18.0-pyhd8ed1ab_0.conda
  sha256: de7b6d4c4f865609ae88db6fa03c8b7544c2452a1aa5451eb7700aad16824570
  md5: 4547b39256e296bb758166893e909a7c
  depends:
  - python >=3.9
  license: Unlicense
  purls:
  - pkg:pypi/filelock?source=hash-mapping
  size: 17887
  timestamp: 1741969612334
- conda: https://conda.anaconda.org/conda-forge/noarch/fsspec-2025.3.2-pyhd8ed1ab_0.conda
  sha256: 2040d4640708bd6ab9ed6cb9901267441798c44974bc63c9b6c1cb4c1891d825
  md5: 9c40692c3d24c7aaf335f673ac09d308
  depends:
  - python >=3.9
  license: BSD-3-Clause
  license_family: BSD
  purls:
  - pkg:pypi/fsspec?source=compressed-mapping
  size: 142117
  timestamp: 1743437355974
- pypi: https://files.pythonhosted.org/packages/f1/30/04cb01835cd32cdb37abd062b6499f5fe6ec28766145bfaf67b409351251/genoray-0.10.5-py3-none-any.whl
  name: genoray
  version: 0.10.5
  sha256: d2466ca570f3b5324c5b12d353d5e5f29578f39439c92b817b79c44fc031c6e8
  requires_dist:
  - attrs
  - awkward
  - cyclopts
  - cyvcf2>=0.31.1
  - hirola>=0.3.0
  - loguru>=0.7.0
  - more-itertools>=10
  - numba
  - numpy>=1.26
  - pandas>=2.2.2
  - pgenlib>=0.92.0
  - phantom-types>=3
  - polars>=1.26
  - pyarrow>=16
  - pyranges>=0.1.3
  - seqpro>=0.3.0
  - tqdm>=4.65
  - typing-extensions>=4.11
  requires_python: '>=3.9,<3.13'
- conda: https://conda.anaconda.org/conda-forge/linux-64/gflags-2.2.2-h5888daf_1005.conda
  sha256: 6c33bf0c4d8f418546ba9c250db4e4221040936aef8956353bc764d4877bc39a
  md5: d411fc29e338efb48c5fd4576d71d881
  depends:
  - __glibc >=2.17,<3.0.a0
  - libgcc >=13
  - libstdcxx >=13
  arch: x86_64
  platform: linux
  license: BSD-3-Clause
  license_family: BSD
  purls: []
  size: 119654
  timestamp: 1726600001928
- conda: https://conda.anaconda.org/conda-forge/linux-64/glog-0.7.1-hbabe93e_0.conda
  sha256: dc824dc1d0aa358e28da2ecbbb9f03d932d976c8dca11214aa1dcdfcbd054ba2
  md5: ff862eebdfeb2fd048ae9dc92510baca
  depends:
  - gflags >=2.2.2,<2.3.0a0
  - libgcc-ng >=12
  - libstdcxx-ng >=12
  arch: x86_64
  platform: linux
  license: BSD-3-Clause
  license_family: BSD
  purls: []
  size: 143452
  timestamp: 1718284177264
- conda: https://conda.anaconda.org/conda-forge/linux-64/gmp-6.3.0-hac33072_2.conda
  sha256: 309cf4f04fec0c31b6771a5809a1909b4b3154a2208f52351e1ada006f4c750c
  md5: c94a5994ef49749880a8139cf9afcbe1
  depends:
  - libgcc-ng >=12
  - libstdcxx-ng >=12
  arch: x86_64
  platform: linux
  license: GPL-2.0-or-later OR LGPL-3.0-or-later
  purls: []
  size: 460055
  timestamp: 1718980856608
- conda: https://conda.anaconda.org/conda-forge/linux-64/gmpy2-2.1.5-py310he8512ff_3.conda
  sha256: 18866d66175a957fd5a61125bb618b160c77c8d08d0d9d5be991e9f77c19b288
  md5: 832c93fd1bee415d2833b023f5ebb2dc
  depends:
  - __glibc >=2.17,<3.0.a0
  - gmp >=6.3.0,<7.0a0
  - libgcc >=13
  - mpc >=1.3.1,<2.0a0
  - mpfr >=4.2.1,<5.0a0
  - python >=3.10,<3.11.0a0
  - python_abi 3.10.* *_cp310
  license: LGPL-3.0-or-later
  license_family: LGPL
  purls:
  - pkg:pypi/gmpy2?source=hash-mapping
  size: 202700
  timestamp: 1733462653858
- conda: https://conda.anaconda.org/conda-forge/linux-64/gmpy2-2.2.1-py310he8512ff_0.conda
  sha256: ea27ef97976eb0d709e4ef296f8ce83d7775ea56833cdbef107b42ef39867276
  md5: 2086c92c9e98a12acfc287412c18f2e8
  depends:
  - __glibc >=2.17,<3.0.a0
  - gmp >=6.3.0,<7.0a0
  - libgcc >=13
  - mpc >=1.3.1,<2.0a0
  - mpfr >=4.2.1,<5.0a0
  - python >=3.10,<3.11.0a0
  - python_abi 3.10.* *_cp310
  license: LGPL-3.0-or-later
  license_family: LGPL
  purls:
  - pkg:pypi/gmpy2?source=hash-mapping
  size: 203183
  timestamp: 1745509500381
- conda: https://conda.anaconda.org/conda-forge/linux-64/gmpy2-2.2.1-py311h0f6cedb_0.conda
  sha256: 8bb4f817e2fb666709789be781f78830fedfb24d5ad51b39f2a6a8c47bcde5bc
  md5: 8243c1be284256690be3e29e2ea63413
  depends:
  - __glibc >=2.17,<3.0.a0
  - gmp >=6.3.0,<7.0a0
  - libgcc >=13
  - mpc >=1.3.1,<2.0a0
  - mpfr >=4.2.1,<5.0a0
  - python >=3.11,<3.12.0a0
  - python_abi 3.11.* *_cp311
  license: LGPL-3.0-or-later
  license_family: LGPL
  purls:
  - pkg:pypi/gmpy2?source=hash-mapping
  size: 202587
  timestamp: 1745509502226
- conda: https://conda.anaconda.org/conda-forge/linux-64/gmpy2-2.2.1-py312h7201bc8_0.conda
  sha256: 92cd104e06fafabc5a0da93ad16a18a7e33651208901bdb0ecd89d10c846e43a
  md5: c539cba0be444c6cefcb853987187d9e
  depends:
  - __glibc >=2.17,<3.0.a0
  - gmp >=6.3.0,<7.0a0
  - libgcc >=13
  - mpc >=1.3.1,<2.0a0
  - mpfr >=4.2.1,<5.0a0
  - python >=3.12,<3.13.0a0
  - python_abi 3.12.* *_cp312
  license: LGPL-3.0-or-later
  license_family: LGPL
  purls:
  - pkg:pypi/gmpy2?source=hash-mapping
  size: 213405
  timestamp: 1745509508879
- conda: https://conda.anaconda.org/conda-forge/linux-64/gnutls-3.8.9-h5746830_0.conda
  sha256: 9d990e48e4897b27ee8ab1ed8172203396ec7c51b7a4b80f8022552b5f03745d
  md5: 0e776b108cd87ee80618acc5ee64c07f
  depends:
  - __glibc >=2.17,<3.0.a0
  - libgcc >=13
  - libidn2 >=2,<3.0a0
  - libstdcxx >=13
  - libtasn1 >=4.20.0,<5.0a0
  - nettle >=3.9.1,<3.10.0a0
  - p11-kit >=0.24.1,<0.25.0a0
  arch: x86_64
  platform: linux
  license: LGPL-2.1-or-later
  license_family: LGPL
  purls: []
  size: 2009541
  timestamp: 1739268756499
- conda: https://conda.anaconda.org/conda-forge/linux-64/gsl-2.7-he838d99_0.tar.bz2
  sha256: 132a918b676dd1f533d7c6f95e567abf7081a6ea3251c3280de35ef600e0da87
  md5: fec079ba39c9cca093bf4c00001825de
  depends:
  - libblas >=3.8.0,<4.0a0
  - libcblas >=3.8.0,<4.0a0
  - libgcc-ng >=9.3.0
  license: GPL-3.0-or-later
  license_family: GPL
  purls: []
  size: 3376423
  timestamp: 1626369596591
- conda: https://conda.anaconda.org/conda-forge/noarch/h11-0.14.0-pyhd8ed1ab_1.conda
  sha256: 622516185a7c740d5c7f27016d0c15b45782c1501e5611deec63fd70344ce7c8
  md5: 7ee49e89531c0dcbba9466f6d115d585
  depends:
  - python >=3.9
  - typing_extensions
  license: MIT
  license_family: MIT
  purls:
  - pkg:pypi/h11?source=hash-mapping
  size: 51846
  timestamp: 1733327599467
- conda: https://conda.anaconda.org/conda-forge/noarch/h2-4.2.0-pyhd8ed1ab_0.conda
  sha256: 0aa1cdc67a9fe75ea95b5644b734a756200d6ec9d0dff66530aec3d1c1e9df75
  md5: b4754fb1bdcb70c8fd54f918301582c6
  depends:
  - hpack >=4.1,<5
  - hyperframe >=6.1,<7
  - python >=3.9
  license: MIT
  license_family: MIT
  purls:
  - pkg:pypi/h2?source=hash-mapping
  size: 53888
  timestamp: 1738578623567
- pypi: https://files.pythonhosted.org/packages/ac/8e/0eccb528701273640dd4f13678a0c1352176166aecd1ee7f4fa29355132b/hirola-0.3.0-py3-none-manylinux_2_17_x86_64.manylinux2014_x86_64.whl
  name: hirola
  version: 0.3.0
  sha256: efa212fe8ee42293fdd317f74f3a8565c658e23369548cc102708090225d1871
  requires_dist:
  - cslug
  - numpy
  - pytest>=3 ; extra == 'test'
  - pytest-order ; extra == 'test'
  - coverage ; extra == 'test'
  - pytest-cov ; extra == 'test'
  - coverage-conditional-plugin ; extra == 'test'
  requires_python: '>=3.6'
- conda: https://conda.anaconda.org/conda-forge/noarch/hpack-4.1.0-pyhd8ed1ab_0.conda
  sha256: 6ad78a180576c706aabeb5b4c8ceb97c0cb25f1e112d76495bff23e3779948ba
  md5: 0a802cb9888dd14eeefc611f05c40b6e
  depends:
  - python >=3.9
  license: MIT
  license_family: MIT
  purls:
  - pkg:pypi/hpack?source=hash-mapping
  size: 30731
  timestamp: 1737618390337
- conda: https://conda.anaconda.org/bioconda/linux-64/htslib-1.21-h566b1c6_1.tar.bz2
  sha256: a2dbd0241e770b168026ed303520eaa6f9f99a4b25cc1fb8a5ec9d8fca10975b
  md5: 944598fba531a668e8fafea92ca39bb4
  depends:
  - bzip2 >=1.0.8,<2.0a0
  - libcurl >=8.11.1,<9.0a0
  - libdeflate >=1.22,<1.24.0a0
  - libgcc >=13
  - liblzma >=5.6.3,<6.0a0
  - libzlib >=1.3.1,<2.0a0
  - openssl >=3.4.0,<4.0a0
  arch: x86_64
  platform: linux
  license: MIT
  license_family: MIT
  size: 3181630
  timestamp: 1734145218913
- conda: https://conda.anaconda.org/conda-forge/noarch/humanfriendly-10.0-pyh707e725_8.conda
  sha256: fa2071da7fab758c669e78227e6094f6b3608228740808a6de5d6bce83d9e52d
  md5: 7fe569c10905402ed47024fc481bb371
  depends:
  - __unix
  - python >=3.9
  license: MIT
  license_family: MIT
  purls:
  - pkg:pypi/humanfriendly?source=hash-mapping
  size: 73563
  timestamp: 1733928021866
- conda: https://conda.anaconda.org/conda-forge/noarch/hyperframe-6.1.0-pyhd8ed1ab_0.conda
  sha256: 77af6f5fe8b62ca07d09ac60127a30d9069fdc3c68d6b256754d0ffb1f7779f8
  md5: 8e6923fc12f1fe8f8c4e5c9f343256ac
  depends:
  - python >=3.9
  license: MIT
  license_family: MIT
  purls:
  - pkg:pypi/hyperframe?source=hash-mapping
  size: 17397
  timestamp: 1737618427549
- conda: https://conda.anaconda.org/conda-forge/noarch/hypothesis-6.131.3-pyha770c72_0.conda
  sha256: 7c4449b93afbc10ce810d6ed9faeb28dbda47f21299b8f70879b74d27a2130ca
  md5: 5c66e43d4aee5bac7af495f806dbbef1
  depends:
  - attrs >=22.2.0
  - click >=7.0
  - exceptiongroup >=1.0.0
  - python >=3.9
  - setuptools
  - sortedcontainers >=2.1.0,<3.0.0
  license: MPL-2.0
  purls:
  - pkg:pypi/hypothesis?source=hash-mapping
  size: 353436
  timestamp: 1744980919660
- conda: https://conda.anaconda.org/conda-forge/noarch/hypothesis-6.131.9-pyha770c72_0.conda
  sha256: fb0a3df301b5e0c4b9a67adaa935f79838a58b6880ce5aee879c31ed01bae9f9
  md5: 8ed39e46daa6d5691717816ea85f1bb8
  depends:
  - attrs >=22.2.0
  - click >=7.0
  - exceptiongroup >=1.0.0
  - python >=3.9
  - setuptools
  - sortedcontainers >=2.1.0,<3.0.0
  license: MPL-2.0
  license_family: MOZILLA
  purls:
  - pkg:pypi/hypothesis?source=hash-mapping
  size: 356955
  timestamp: 1745589598940
- conda: https://conda.anaconda.org/conda-forge/noarch/icecream-2.1.4-pyhd8ed1ab_0.conda
  sha256: 0a724bd8cce7200d0d880e4a5ddab8605fea19d799c18f035a55e16939013898
  md5: 6bca4364a57090f77e9c3920e2cc4d1e
  depends:
  - asttokens >=2.0.1
  - colorama >=0.3.9
  - executing >=0.3.1
  - pygments >=2.2.0
  - python >=3.9
  license: MIT
  license_family: MIT
  purls:
  - pkg:pypi/icecream?source=hash-mapping
  size: 18697
  timestamp: 1736498252208
- conda: https://conda.anaconda.org/conda-forge/noarch/identify-2.6.10-pyhd8ed1ab_0.conda
  sha256: 02f47df6c6982b796aecb086b434627207e87c0a90a50226f11f2cc99c089770
  md5: 8d5b9b702810fb3054d52ba146023bc3
  depends:
  - python >=3.9
  - ukkonen
  license: MIT
  license_family: MIT
  purls:
  - pkg:pypi/identify?source=hash-mapping
  size: 79057
  timestamp: 1745098917031
- conda: https://conda.anaconda.org/conda-forge/noarch/identify-2.6.9-pyhd8ed1ab_0.conda
  sha256: b74a2ffa7be9278d7b8770b6870c360747149c683865e63476b0e1db23038429
  md5: 542f45bf054c6b9cf8d00a3b1976f945
  depends:
  - python >=3.9
  - ukkonen
  license: MIT
  license_family: MIT
  purls:
  - pkg:pypi/identify?source=hash-mapping
  size: 78600
  timestamp: 1741502780749
- conda: https://conda.anaconda.org/conda-forge/noarch/idna-3.10-pyhd8ed1ab_1.conda
  sha256: d7a472c9fd479e2e8dcb83fb8d433fce971ea369d704ece380e876f9c3494e87
  md5: 39a4f67be3286c86d696df570b1201b7
  depends:
  - python >=3.9
  license: BSD-3-Clause
  license_family: BSD
  purls:
  - pkg:pypi/idna?source=hash-mapping
  size: 49765
  timestamp: 1733211921194
- conda: https://conda.anaconda.org/conda-forge/noarch/imagesize-1.4.1-pyhd8ed1ab_0.tar.bz2
  sha256: c2bfd7043e0c4c12d8b5593de666c1e81d67b83c474a0a79282cc5c4ef845460
  md5: 7de5386c8fea29e76b303f37dde4c352
  depends:
  - python >=3.4
  license: MIT
  license_family: MIT
  purls:
  - pkg:pypi/imagesize?source=hash-mapping
  size: 10164
  timestamp: 1656939625410
- conda: https://conda.anaconda.org/conda-forge/noarch/importlib-metadata-8.6.1-pyha770c72_0.conda
  sha256: 598951ebdb23e25e4cec4bbff0ae369cec65ead80b50bc08b441d8e54de5cf03
  md5: f4b39bf00c69f56ac01e020ebfac066c
  depends:
  - python >=3.9
  - zipp >=0.5
  license: Apache-2.0
  license_family: APACHE
  purls:
  - pkg:pypi/importlib-metadata?source=hash-mapping
  size: 29141
  timestamp: 1737420302391
- conda: https://conda.anaconda.org/conda-forge/noarch/importlib_resources-6.5.2-pyhd8ed1ab_0.conda
  sha256: acc1d991837c0afb67c75b77fdc72b4bf022aac71fedd8b9ea45918ac9b08a80
  md5: c85c76dc67d75619a92f51dfbce06992
  depends:
  - python >=3.9
  - zipp >=3.1.0
  constrains:
  - importlib-resources >=6.5.2,<6.5.3.0a0
  license: Apache-2.0
  license_family: APACHE
  purls:
  - pkg:pypi/importlib-resources?source=hash-mapping
  size: 33781
  timestamp: 1736252433366
- conda: https://conda.anaconda.org/conda-forge/noarch/iniconfig-2.0.0-pyhd8ed1ab_1.conda
  sha256: 0ec8f4d02053cd03b0f3e63168316530949484f80e16f5e2fb199a1d117a89ca
  md5: 6837f3eff7dcea42ecd714ce1ac2b108
  depends:
  - python >=3.9
  license: MIT
  license_family: MIT
  purls:
  - pkg:pypi/iniconfig?source=hash-mapping
  size: 11474
  timestamp: 1733223232820
- conda: https://conda.anaconda.org/conda-forge/noarch/ipykernel-6.29.5-pyh3099207_0.conda
  sha256: 33cfd339bb4efac56edf93474b37ddc049e08b1b4930cf036c893cc1f5a1f32a
  md5: b40131ab6a36ac2c09b7c57d4d3fbf99
  depends:
  - __linux
  - comm >=0.1.1
  - debugpy >=1.6.5
  - ipython >=7.23.1
  - jupyter_client >=6.1.12
  - jupyter_core >=4.12,!=5.0.*
  - matplotlib-inline >=0.1
  - nest-asyncio
  - packaging
  - psutil
  - python >=3.8
  - pyzmq >=24
  - tornado >=6.1
  - traitlets >=5.4.0
  license: BSD-3-Clause
  license_family: BSD
  purls:
  - pkg:pypi/ipykernel?source=hash-mapping
  size: 119084
  timestamp: 1719845605084
- conda: https://conda.anaconda.org/conda-forge/noarch/ipython-8.35.0-pyh907856f_0.conda
  sha256: 24a9f9ae8b5b15c11e1b71e44c9d4f483265c6c938ff3a88452864f57b81d104
  md5: 1c70446f398dab3c413f56adb8a5d212
  depends:
  - __unix
  - pexpect >4.3
  - decorator
  - exceptiongroup
  - jedi >=0.16
  - matplotlib-inline
  - pickleshare
  - prompt-toolkit >=3.0.41,<3.1.0
  - pygments >=2.4.0
  - python >=3.10
  - stack_data
  - traitlets >=5.13.0
  - typing_extensions >=4.6
  - python
  license: BSD-3-Clause
  license_family: BSD
  purls:
  - pkg:pypi/ipython?source=hash-mapping
  size: 637649
  timestamp: 1744034854170
- conda: https://conda.anaconda.org/conda-forge/noarch/ipywidgets-8.1.6-pyhd8ed1ab_0.conda
  sha256: 3ba4a24fbf4465f5389844cfcd141ab800500f674fa56edc0530975de8e779bf
  md5: 71f5d1458db8d9c864abb562588ff893
  depends:
  - comm >=0.1.3
  - ipython >=6.1.0
  - jupyterlab_widgets >=3.0.14,<3.1.0
  - python >=3.9
  - traitlets >=4.3.1
  - widgetsnbextension >=4.0.14,<4.1.0
  license: BSD-3-Clause
  license_family: BSD
  purls:
  - pkg:pypi/ipywidgets?source=compressed-mapping
  size: 114372
  timestamp: 1744294685908
- conda: https://conda.anaconda.org/conda-forge/noarch/jedi-0.19.2-pyhd8ed1ab_1.conda
  sha256: 92c4d217e2dc68983f724aa983cca5464dcb929c566627b26a2511159667dba8
  md5: a4f4c5dc9b80bc50e0d3dc4e6e8f1bd9
  depends:
  - parso >=0.8.3,<0.9.0
  - python >=3.9
  license: Apache-2.0 AND MIT
  purls:
  - pkg:pypi/jedi?source=hash-mapping
  size: 843646
  timestamp: 1733300981994
- conda: https://conda.anaconda.org/conda-forge/noarch/jinja2-3.1.6-pyhd8ed1ab_0.conda
  sha256: f1ac18b11637ddadc05642e8185a851c7fab5998c6f5470d716812fae943b2af
  md5: 446bd6c8cb26050d528881df495ce646
  depends:
  - markupsafe >=2.0
  - python >=3.9
  license: BSD-3-Clause
  license_family: BSD
  purls:
  - pkg:pypi/jinja2?source=compressed-mapping
  size: 112714
  timestamp: 1741263433881
- conda: https://conda.anaconda.org/conda-forge/noarch/joblib-1.4.2-pyhd8ed1ab_1.conda
  sha256: 51cc2dc491668af0c4d9299b0ab750f16ccf413ec5e2391b924108c1fbacae9b
  md5: bf8243ee348f3a10a14ed0cae323e0c1
  depends:
  - python >=3.9
  - setuptools
  license: BSD-3-Clause
  license_family: BSD
  purls:
  - pkg:pypi/joblib?source=hash-mapping
  size: 220252
  timestamp: 1733736157394
- conda: https://conda.anaconda.org/conda-forge/noarch/joblib-1.5.0-pyhd8ed1ab_0.conda
  sha256: 982e5012c90adae2c8ba3451efb30b06168b20912e83245514f5c02000b4402d
  md5: 3d7257f0a61c9aa4ffa3e324a887416b
  depends:
  - python >=3.9
  - setuptools
  license: BSD-3-Clause
  purls:
  - pkg:pypi/joblib?source=compressed-mapping
  size: 225060
  timestamp: 1746352780559
- conda: https://conda.anaconda.org/conda-forge/noarch/jsonschema-4.23.0-pyhd8ed1ab_1.conda
  sha256: be992a99e589146f229c58fe5083e0b60551d774511c494f91fe011931bd7893
  md5: a3cead9264b331b32fe8f0aabc967522
  depends:
  - attrs >=22.2.0
  - importlib_resources >=1.4.0
  - jsonschema-specifications >=2023.03.6
  - pkgutil-resolve-name >=1.3.10
  - python >=3.9
  - referencing >=0.28.4
  - rpds-py >=0.7.1
  license: MIT
  license_family: MIT
  purls:
  - pkg:pypi/jsonschema?source=hash-mapping
  size: 74256
  timestamp: 1733472818764
- conda: https://conda.anaconda.org/conda-forge/noarch/jsonschema-specifications-2024.10.1-pyhd8ed1ab_1.conda
  sha256: 37127133837444cf0e6d1a95ff5a505f8214ed4e89e8e9343284840e674c6891
  md5: 3b519bc21bc80e60b456f1e62962a766
  depends:
  - python >=3.9
  - referencing >=0.31.0
  license: MIT
  license_family: MIT
  purls:
  - pkg:pypi/jsonschema-specifications?source=hash-mapping
  size: 16170
  timestamp: 1733493624968
- conda: https://conda.anaconda.org/conda-forge/noarch/jupyter_client-8.6.3-pyhd8ed1ab_1.conda
  sha256: 19d8bd5bb2fde910ec59e081eeb59529491995ce0d653a5209366611023a0b3a
  md5: 4ebae00eae9705b0c3d6d1018a81d047
  depends:
  - importlib-metadata >=4.8.3
  - jupyter_core >=4.12,!=5.0.*
  - python >=3.9
  - python-dateutil >=2.8.2
  - pyzmq >=23.0
  - tornado >=6.2
  - traitlets >=5.3
  license: BSD-3-Clause
  license_family: BSD
  purls:
  - pkg:pypi/jupyter-client?source=hash-mapping
  size: 106342
  timestamp: 1733441040958
- conda: https://conda.anaconda.org/conda-forge/noarch/jupyter_core-5.7.2-pyh31011fe_1.conda
  sha256: 732b1e8536bc22a5a174baa79842d79db2f4956d90293dd82dc1b3f6099bcccd
  md5: 0a2980dada0dd7fd0998f0342308b1b1
  depends:
  - __unix
  - platformdirs >=2.5
  - python >=3.8
  - traitlets >=5.3
  license: BSD-3-Clause
  license_family: BSD
  purls:
  - pkg:pypi/jupyter-core?source=hash-mapping
  size: 57671
  timestamp: 1727163547058
- conda: https://conda.anaconda.org/conda-forge/noarch/jupyterlab_pygments-0.3.0-pyhd8ed1ab_2.conda
  sha256: dc24b900742fdaf1e077d9a3458fd865711de80bca95fe3c6d46610c532c6ef0
  md5: fd312693df06da3578383232528c468d
  depends:
  - pygments >=2.4.1,<3
  - python >=3.9
  constrains:
  - jupyterlab >=4.0.8,<5.0.0
  license: BSD-3-Clause
  license_family: BSD
  purls:
  - pkg:pypi/jupyterlab-pygments?source=hash-mapping
  size: 18711
  timestamp: 1733328194037
- conda: https://conda.anaconda.org/conda-forge/noarch/jupyterlab_widgets-3.0.14-pyhd8ed1ab_0.conda
  sha256: c60faaf813b545e3fb2e3567e310695373cb692cd484bcf29b30dcd3d9c93ba4
  md5: 5f17eb78a0ae9db2430c94a2cba222c8
  depends:
  - python >=3.9
  constrains:
  - jupyterlab >=3,<5
  license: BSD-3-Clause
  license_family: BSD
  purls:
  - pkg:pypi/jupyterlab-widgets?source=compressed-mapping
  size: 187102
  timestamp: 1744291153222
- conda: https://conda.anaconda.org/conda-forge/linux-64/keyutils-1.6.1-h166bdaf_0.tar.bz2
  sha256: 150c05a6e538610ca7c43beb3a40d65c90537497a4f6a5f4d15ec0451b6f5ebb
  md5: 30186d27e2c9fa62b45fb1476b7200e3
  depends:
  - libgcc-ng >=10.3.0
  arch: x86_64
  platform: linux
  license: LGPL-2.1-or-later
  purls: []
  size: 117831
  timestamp: 1646151697040
- conda: https://conda.anaconda.org/conda-forge/linux-64/krb5-1.21.3-h659f571_0.conda
  sha256: 99df692f7a8a5c27cd14b5fb1374ee55e756631b9c3d659ed3ee60830249b238
  md5: 3f43953b7d3fb3aaa1d0d0723d91e368
  depends:
  - keyutils >=1.6.1,<2.0a0
  - libedit >=3.1.20191231,<3.2.0a0
  - libedit >=3.1.20191231,<4.0a0
  - libgcc-ng >=12
  - libstdcxx-ng >=12
  - openssl >=3.3.1,<4.0a0
  arch: x86_64
  platform: linux
  license: MIT
  license_family: MIT
  purls: []
  size: 1370023
  timestamp: 1719463201255
- conda: https://conda.anaconda.org/conda-forge/linux-64/ld_impl_linux-64-2.43-h712a8e2_4.conda
  sha256: db73f38155d901a610b2320525b9dd3b31e4949215c870685fd92ea61b5ce472
  md5: 01f8d123c96816249efd255a31ad7712
  depends:
  - __glibc >=2.17,<3.0.a0
  constrains:
  - binutils_impl_linux-64 2.43
  arch: x86_64
  platform: linux
  license: GPL-3.0-only
  license_family: GPL
  purls: []
  size: 671240
  timestamp: 1740155456116
- conda: https://conda.anaconda.org/conda-forge/linux-64/libabseil-20250127.1-cxx17_hbbce691_0.conda
  sha256: 65d5ca837c3ee67b9d769125c21dc857194d7f6181bb0e7bd98ae58597b457d0
  md5: 00290e549c5c8a32cc271020acc9ec6b
  depends:
  - __glibc >=2.17,<3.0.a0
  - libgcc >=13
  - libstdcxx >=13
  constrains:
  - abseil-cpp =20250127.1
  - libabseil-static =20250127.1=cxx17*
  license: Apache-2.0
  license_family: Apache
  purls: []
  size: 1325007
  timestamp: 1742369558286
- conda: https://conda.anaconda.org/conda-forge/linux-64/libarchive-3.7.7-h4585015_3.conda
  sha256: 2466803e26ae9dbd2263de3a102b572b741c056549875c04b6ec10830bd5d338
  md5: a28808eae584c7f519943719b2a2b386
  depends:
  - __glibc >=2.17,<3.0.a0
  - bzip2 >=1.0.8,<2.0a0
  - libgcc >=13
  - liblzma >=5.6.3,<6.0a0
  - libxml2 >=2.13.5,<2.14.0a0
  - libzlib >=1.3.1,<2.0a0
  - lz4-c >=1.10.0,<1.11.0a0
  - lzo >=2.10,<3.0a0
  - openssl >=3.4.0,<4.0a0
  - zstd >=1.5.6,<1.6.0a0
  arch: x86_64
  platform: linux
  license: BSD-2-Clause
  license_family: BSD
  purls: []
  size: 878021
  timestamp: 1734020918345
- conda: https://conda.anaconda.org/conda-forge/linux-64/libarchive-3.7.7-h75ea233_4.conda
  sha256: d49b2a3617b689763d1377a5d1fbfc3c914ee0afa26b3c1858e1c4329329c6df
  md5: b80309616f188ac77c4740acba40f796
  depends:
  - __glibc >=2.17,<3.0.a0
  - bzip2 >=1.0.8,<2.0a0
  - libgcc >=13
  - liblzma >=5.8.1,<6.0a0
  - libxml2 >=2.13.7,<2.14.0a0
  - libzlib >=1.3.1,<2.0a0
  - lz4-c >=1.10.0,<1.11.0a0
  - lzo >=2.10,<3.0a0
  - openssl >=3.5.0,<4.0a0
  - zstd >=1.5.7,<1.6.0a0
  license: BSD-2-Clause
  license_family: BSD
  purls: []
  size: 866358
  timestamp: 1745335292389
- conda: https://conda.anaconda.org/conda-forge/linux-64/libarrow-19.0.1-h27f8bab_8_cpu.conda
  build_number: 8
  sha256: 20de06f0fa883263a86bdcb04332a25b2c1c57321dda42e92a815a481adf7fab
  md5: adabf9b45433d7465041140051dfdaa1
  depends:
  - __glibc >=2.17,<3.0.a0
  - aws-crt-cpp >=0.32.4,<0.32.5.0a0
  - aws-sdk-cpp >=1.11.510,<1.11.511.0a0
  - azure-core-cpp >=1.14.0,<1.14.1.0a0
  - azure-identity-cpp >=1.10.0,<1.10.1.0a0
  - azure-storage-blobs-cpp >=12.13.0,<12.13.1.0a0
  - azure-storage-files-datalake-cpp >=12.12.0,<12.12.1.0a0
  - bzip2 >=1.0.8,<2.0a0
  - glog >=0.7.1,<0.8.0a0
  - libabseil * cxx17*
  - libabseil >=20250127.1,<20250128.0a0
  - libbrotlidec >=1.1.0,<1.2.0a0
  - libbrotlienc >=1.1.0,<1.2.0a0
  - libgcc >=13
  - libgoogle-cloud >=2.36.0,<2.37.0a0
  - libgoogle-cloud-storage >=2.36.0,<2.37.0a0
  - libopentelemetry-cpp >=1.20.0,<1.21.0a0
  - libprotobuf >=5.29.3,<5.29.4.0a0
  - libre2-11 >=2024.7.2
  - libstdcxx >=13
  - libutf8proc >=2.10.0,<2.11.0a0
  - libzlib >=1.3.1,<2.0a0
  - lz4-c >=1.10.0,<1.11.0a0
  - orc >=2.1.1,<2.1.2.0a0
  - re2
  - snappy >=1.2.1,<1.3.0a0
  - zstd >=1.5.7,<1.6.0a0
  constrains:
  - parquet-cpp <0.0a0
  - arrow-cpp <0.0a0
  - apache-arrow-proc =*=cpu
  license: Apache-2.0
  license_family: APACHE
  purls: []
  size: 8990207
  timestamp: 1744939168760
- conda: https://conda.anaconda.org/conda-forge/linux-64/libarrow-20.0.0-h27f8bab_0_cpu.conda
  sha256: 792c96844fe6a956a3e394ec66b5cf131a476acfa36127d89e5574afdc3fd585
  md5: 6dacb4d072204ce0fd13835759418872
  depends:
  - __glibc >=2.17,<3.0.a0
  - aws-crt-cpp >=0.32.4,<0.32.5.0a0
  - aws-sdk-cpp >=1.11.510,<1.11.511.0a0
  - azure-core-cpp >=1.14.0,<1.14.1.0a0
  - azure-identity-cpp >=1.10.0,<1.10.1.0a0
  - azure-storage-blobs-cpp >=12.13.0,<12.13.1.0a0
  - azure-storage-files-datalake-cpp >=12.12.0,<12.12.1.0a0
  - bzip2 >=1.0.8,<2.0a0
  - glog >=0.7.1,<0.8.0a0
  - libabseil * cxx17*
  - libabseil >=20250127.1,<20250128.0a0
  - libbrotlidec >=1.1.0,<1.2.0a0
  - libbrotlienc >=1.1.0,<1.2.0a0
  - libgcc >=13
  - libgoogle-cloud >=2.36.0,<2.37.0a0
  - libgoogle-cloud-storage >=2.36.0,<2.37.0a0
  - libopentelemetry-cpp >=1.20.0,<1.21.0a0
  - libprotobuf >=5.29.3,<5.29.4.0a0
  - libre2-11 >=2024.7.2
  - libstdcxx >=13
  - libutf8proc >=2.10.0,<2.11.0a0
  - libzlib >=1.3.1,<2.0a0
  - lz4-c >=1.10.0,<1.11.0a0
  - orc >=2.1.1,<2.1.2.0a0
  - re2
  - snappy >=1.2.1,<1.3.0a0
  - zstd >=1.5.7,<1.6.0a0
  constrains:
  - parquet-cpp <0.0a0
  - arrow-cpp <0.0a0
  - apache-arrow-proc =*=cpu
  license: Apache-2.0
  purls: []
  size: 9186076
  timestamp: 1745978106549
- conda: https://conda.anaconda.org/conda-forge/linux-64/libarrow-20.0.0-hf00d7f4_1_cpu.conda
  build_number: 1
  sha256: be201777b89357d12f576f35ac9c568a540eafaf9fa0f21e592eb98bfb96ec37
  md5: 22a0af27611e707513bc604b6b77e100
  depends:
  - __glibc >=2.17,<3.0.a0
  - aws-crt-cpp >=0.32.4,<0.32.5.0a0
  - aws-sdk-cpp >=1.11.510,<1.11.511.0a0
  - azure-core-cpp >=1.14.0,<1.14.1.0a0
  - azure-identity-cpp >=1.10.0,<1.10.1.0a0
  - azure-storage-blobs-cpp >=12.13.0,<12.13.1.0a0
  - azure-storage-files-datalake-cpp >=12.12.0,<12.12.1.0a0
  - bzip2 >=1.0.8,<2.0a0
  - glog >=0.7.1,<0.8.0a0
  - libabseil * cxx17*
  - libabseil >=20250127.1,<20250128.0a0
  - libbrotlidec >=1.1.0,<1.2.0a0
  - libbrotlienc >=1.1.0,<1.2.0a0
  - libgcc >=13
  - libgoogle-cloud >=2.36.0,<2.37.0a0
  - libgoogle-cloud-storage >=2.36.0,<2.37.0a0
  - libopentelemetry-cpp >=1.20.0,<1.21.0a0
  - libprotobuf >=5.29.3,<5.29.4.0a0
  - libre2-11 >=2024.7.2
  - libstdcxx >=13
  - libutf8proc >=2.10.0,<2.11.0a0
  - libzlib >=1.3.1,<2.0a0
  - lz4-c >=1.10.0,<1.11.0a0
  - orc >=2.1.2,<2.1.3.0a0
  - re2
  - snappy >=1.2.1,<1.3.0a0
  - zstd >=1.5.7,<1.6.0a0
  constrains:
  - arrow-cpp <0.0a0
  - apache-arrow-proc =*=cpu
  - parquet-cpp <0.0a0
  license: Apache-2.0
  purls: []
  size: 9205568
  timestamp: 1746631621951
- conda: https://conda.anaconda.org/conda-forge/linux-64/libarrow-acero-19.0.1-hcb10f89_8_cpu.conda
  build_number: 8
  sha256: 255f418a275728c08efeffbf98c6a547406175a70a1ce6fc873292016e44cec4
  md5: e96553170bbc67aa151a7194f450e698
  depends:
  - __glibc >=2.17,<3.0.a0
  - libarrow 19.0.1 h27f8bab_8_cpu
  - libgcc >=13
  - libstdcxx >=13
  license: Apache-2.0
  license_family: APACHE
  purls: []
  size: 643527
  timestamp: 1744939215876
- conda: https://conda.anaconda.org/conda-forge/linux-64/libarrow-acero-20.0.0-hcb10f89_0_cpu.conda
  sha256: 59b63b4bdea1efbbd5a741a569a5aec12d5d6f2fc05dc0a3012722cb0a9b1c94
  md5: 025bf09c4f59e6f5d9a6a4b82dd5894f
  depends:
  - __glibc >=2.17,<3.0.a0
  - libarrow 20.0.0 h27f8bab_0_cpu
  - libgcc >=13
  - libstdcxx >=13
  license: Apache-2.0
  purls: []
  size: 641618
  timestamp: 1745978166293
- conda: https://conda.anaconda.org/conda-forge/linux-64/libarrow-acero-20.0.0-hcb10f89_1_cpu.conda
  build_number: 1
  sha256: 2c54c2d0a3a09d459cd14fb7dd13e6004ea3c018205b10fa427e8376f813c563
  md5: 312459eebd0500f1b864824df05b79d6
  depends:
  - __glibc >=2.17,<3.0.a0
  - libarrow 20.0.0 hf00d7f4_1_cpu
  - libgcc >=13
  - libstdcxx >=13
  license: Apache-2.0
  purls: []
  size: 641239
  timestamp: 1746631689388
- conda: https://conda.anaconda.org/conda-forge/linux-64/libarrow-dataset-19.0.1-hcb10f89_8_cpu.conda
  build_number: 8
  sha256: d1162e03c292e23c5893385ab012c73e13e49f57ece4fdeb3c6297f550bc0c44
  md5: 3bb1fd3f721c4542ed26ba9bfc036619
  depends:
  - __glibc >=2.17,<3.0.a0
  - libarrow 19.0.1 h27f8bab_8_cpu
  - libarrow-acero 19.0.1 hcb10f89_8_cpu
  - libgcc >=13
  - libparquet 19.0.1 h081d1f1_8_cpu
  - libstdcxx >=13
  license: Apache-2.0
  license_family: APACHE
  purls: []
  size: 614187
  timestamp: 1744939340591
- conda: https://conda.anaconda.org/conda-forge/linux-64/libarrow-dataset-20.0.0-hcb10f89_0_cpu.conda
  sha256: b785c56560145ac3123d3fbf2db11d3e0e465ae5f2f2ad3276fb82a3d5a770b1
  md5: ebdbd9d4522b4106246866054f7520bf
  depends:
  - __glibc >=2.17,<3.0.a0
  - libarrow 20.0.0 h27f8bab_0_cpu
  - libarrow-acero 20.0.0 hcb10f89_0_cpu
  - libgcc >=13
  - libparquet 20.0.0 h081d1f1_0_cpu
  - libstdcxx >=13
  license: Apache-2.0
  purls: []
  size: 607462
  timestamp: 1745978318647
- conda: https://conda.anaconda.org/conda-forge/linux-64/libarrow-dataset-20.0.0-hcb10f89_1_cpu.conda
  build_number: 1
  sha256: f62062e1375674a5d4d8f7089e8da0a946613b98752679e2f6d12e7bee82c03e
  md5: 1718d536f23a6006d7eb7cedf08b0fc6
  depends:
  - __glibc >=2.17,<3.0.a0
  - libarrow 20.0.0 hf00d7f4_1_cpu
  - libarrow-acero 20.0.0 hcb10f89_1_cpu
  - libgcc >=13
  - libparquet 20.0.0 h081d1f1_1_cpu
  - libstdcxx >=13
  license: Apache-2.0
  purls: []
  size: 608531
  timestamp: 1746631886431
- conda: https://conda.anaconda.org/conda-forge/linux-64/libarrow-substrait-19.0.1-h1bed206_8_cpu.conda
  build_number: 8
  sha256: 4385e78e7bb9e397ce04eddcdbc0e43ef826b7b3cfdb456645d3dd47357699d9
  md5: 7832ea7b3c0e1269ef8990d774c9b6b1
  depends:
  - __glibc >=2.17,<3.0.a0
  - libabseil * cxx17*
  - libabseil >=20250127.1,<20250128.0a0
  - libarrow 19.0.1 h27f8bab_8_cpu
  - libarrow-acero 19.0.1 hcb10f89_8_cpu
  - libarrow-dataset 19.0.1 hcb10f89_8_cpu
  - libgcc >=13
  - libprotobuf >=5.29.3,<5.29.4.0a0
  - libstdcxx >=13
  license: Apache-2.0
  license_family: APACHE
  purls: []
  size: 527935
  timestamp: 1744939395746
- conda: https://conda.anaconda.org/conda-forge/linux-64/libarrow-substrait-20.0.0-h1bed206_0_cpu.conda
  sha256: 57ba1176fbbf920b84919c960c66aef7b63213616e0b56e41fb5288114db7ff3
  md5: 1763dd016d6eee48e2bb29382f8d1562
  depends:
  - __glibc >=2.17,<3.0.a0
  - libabseil * cxx17*
  - libabseil >=20250127.1,<20250128.0a0
  - libarrow 20.0.0 h27f8bab_0_cpu
  - libarrow-acero 20.0.0 hcb10f89_0_cpu
  - libarrow-dataset 20.0.0 hcb10f89_0_cpu
  - libgcc >=13
  - libprotobuf >=5.29.3,<5.29.4.0a0
  - libstdcxx >=13
  license: Apache-2.0
  purls: []
  size: 523094
  timestamp: 1745978388635
- conda: https://conda.anaconda.org/conda-forge/linux-64/libarrow-substrait-20.0.0-h1bed206_1_cpu.conda
  build_number: 1
  sha256: 655356cfb9f7dc8795ea26d421d8da55f750ec22a4ea5b86cc95d8f73c9ad38c
  md5: a6c3693160864beadef9f00ddd3709bb
  depends:
  - __glibc >=2.17,<3.0.a0
  - libabseil * cxx17*
  - libabseil >=20250127.1,<20250128.0a0
  - libarrow 20.0.0 hf00d7f4_1_cpu
  - libarrow-acero 20.0.0 hcb10f89_1_cpu
  - libarrow-dataset 20.0.0 hcb10f89_1_cpu
  - libgcc >=13
  - libprotobuf >=5.29.3,<5.29.4.0a0
  - libstdcxx >=13
  license: Apache-2.0
  purls: []
  size: 522892
  timestamp: 1746631971341
- conda: https://conda.anaconda.org/conda-forge/linux-64/libasprintf-0.23.1-h8e693c7_0.conda
  sha256: 13b863584fccbb9089de73a2442e540703ce4873e4719c9d98c98e4a8e12f9d1
  md5: 988f4937281a66ca19d1adb3b5e3f859
  depends:
  - __glibc >=2.17,<3.0.a0
  - libgcc >=13
  - libstdcxx >=13
  arch: x86_64
  platform: linux
  license: LGPL-2.1-or-later
  purls: []
  size: 43179
  timestamp: 1739038705987
- conda: https://conda.anaconda.org/conda-forge/linux-64/libasprintf-0.24.1-h8e693c7_0.conda
  sha256: e30733a729eb6efd9cb316db0202897c882d46f6c20a0e647b4de8ec921b7218
  md5: 57566a81dd1e5aa3d98ac7582e8bfe03
  depends:
  - __glibc >=2.17,<3.0.a0
  - libgcc >=13
  - libstdcxx >=13
  license: LGPL-2.1-or-later
  purls: []
  size: 53115
  timestamp: 1746228856865
- conda: https://conda.anaconda.org/conda-forge/linux-64/libblas-3.9.0-31_h59b9bed_openblas.conda
  build_number: 31
  sha256: 9839fc4ac0cbb0aa3b9eea520adfb57311838959222654804e58f6f2d1771db5
  md5: 728dbebd0f7a20337218beacffd37916
  depends:
  - libopenblas >=0.3.29,<0.3.30.0a0
  - libopenblas >=0.3.29,<1.0a0
  constrains:
  - liblapacke =3.9.0=31*_openblas
  - liblapack =3.9.0=31*_openblas
  - blas =2.131=openblas
  - mkl <2025
  - libcblas =3.9.0=31*_openblas
  license: BSD-3-Clause
  license_family: BSD
  purls: []
  size: 16859
  timestamp: 1740087969120
- conda: https://conda.anaconda.org/conda-forge/linux-64/libblas-3.9.0-31_hfdb39a5_mkl.conda
  build_number: 31
  sha256: 862289f2cfb84bb6001d0e3569e908b8c42d66b881bd5b03f730a3924628b978
  md5: bdf4a57254e8248222cb631db4393ff1
  depends:
  - mkl >=2024.2.2,<2025.0a0
  constrains:
  - liblapack =3.9.0=31*_mkl
  - liblapacke =3.9.0=31*_mkl
  - blas =2.131=mkl
  - libcblas =3.9.0=31*_mkl
  arch: x86_64
  platform: linux
  track_features:
  - blas_mkl
  license: BSD-3-Clause
  license_family: BSD
  purls: []
  size: 17259
  timestamp: 1740087718283
- conda: https://conda.anaconda.org/conda-forge/linux-64/libbrotlicommon-1.1.0-hb9d3cd8_2.conda
  sha256: d9db2de60ea917298e658143354a530e9ca5f9c63471c65cf47ab39fd2f429e3
  md5: 41b599ed2b02abcfdd84302bff174b23
  depends:
  - __glibc >=2.17,<3.0.a0
  - libgcc >=13
  arch: x86_64
  platform: linux
  license: MIT
  license_family: MIT
  purls: []
  size: 68851
  timestamp: 1725267660471
- conda: https://conda.anaconda.org/conda-forge/linux-64/libbrotlidec-1.1.0-hb9d3cd8_2.conda
  sha256: 2892d512cad096cb03f1b66361deeab58b64e15ba525d6592bb6d609e7045edf
  md5: 9566f0bd264fbd463002e759b8a82401
  depends:
  - __glibc >=2.17,<3.0.a0
  - libbrotlicommon 1.1.0 hb9d3cd8_2
  - libgcc >=13
  arch: x86_64
  platform: linux
  license: MIT
  license_family: MIT
  purls: []
  size: 32696
  timestamp: 1725267669305
- conda: https://conda.anaconda.org/conda-forge/linux-64/libbrotlienc-1.1.0-hb9d3cd8_2.conda
  sha256: 779f58174e99de3600e939fa46eddb453ec5d3c60bb46cdaa8b4c127224dbf29
  md5: 06f70867945ea6a84d35836af780f1de
  depends:
  - __glibc >=2.17,<3.0.a0
  - libbrotlicommon 1.1.0 hb9d3cd8_2
  - libgcc >=13
  arch: x86_64
  platform: linux
  license: MIT
  license_family: MIT
  purls: []
  size: 281750
  timestamp: 1725267679782
- conda: https://conda.anaconda.org/conda-forge/linux-64/libcblas-3.9.0-31_h372d94f_mkl.conda
  build_number: 31
  sha256: 2ee3ab2b6eeb59f2d3c6f933fa0db28f1b56f0bc543ed2c0f6ec04060e4b6ec0
  md5: 2a06a6c16b45bd3d10002927ca204b67
  depends:
  - libblas 3.9.0 31_hfdb39a5_mkl
  constrains:
  - liblapack =3.9.0=31*_mkl
  - liblapacke =3.9.0=31*_mkl
  - blas =2.131=mkl
  arch: x86_64
  platform: linux
  track_features:
  - blas_mkl
  license: BSD-3-Clause
  license_family: BSD
  purls: []
  size: 16724
  timestamp: 1740087727554
- conda: https://conda.anaconda.org/conda-forge/linux-64/libcblas-3.9.0-31_he106b2a_openblas.conda
  build_number: 31
  sha256: ede8545011f5b208b151fe3e883eb4e31d495ab925ab7b9ce394edca846e0c0d
  md5: abb32c727da370c481a1c206f5159ce9
  depends:
  - libblas 3.9.0 31_h59b9bed_openblas
  constrains:
  - liblapacke =3.9.0=31*_openblas
  - liblapack =3.9.0=31*_openblas
  - blas =2.131=openblas
  license: BSD-3-Clause
  license_family: BSD
  purls: []
  size: 16796
  timestamp: 1740087984429
- conda: https://conda.anaconda.org/conda-forge/linux-64/libcrc32c-1.1.2-h9c3ff4c_0.tar.bz2
  sha256: fd1d153962764433fe6233f34a72cdeed5dcf8a883a85769e8295ce940b5b0c5
  md5: c965a5aa0d5c1c37ffc62dff36e28400
  depends:
  - libgcc-ng >=9.4.0
  - libstdcxx-ng >=9.4.0
  arch: x86_64
  platform: linux
  license: BSD-3-Clause
  license_family: BSD
  purls: []
  size: 20440
  timestamp: 1633683576494
- conda: https://conda.anaconda.org/conda-forge/linux-64/libcurl-8.13.0-h332b0f4_0.conda
  sha256: 38e528acfaa0276b7052f4de44271ff9293fdb84579650601a8c49dac171482a
  md5: cbdc92ac0d93fe3c796e36ad65c7905c
  depends:
  - __glibc >=2.17,<3.0.a0
  - krb5 >=1.21.3,<1.22.0a0
  - libgcc >=13
  - libnghttp2 >=1.64.0,<2.0a0
  - libssh2 >=1.11.1,<2.0a0
  - libzlib >=1.3.1,<2.0a0
  - openssl >=3.4.1,<4.0a0
  - zstd >=1.5.7,<1.6.0a0
  license: curl
  license_family: MIT
  purls: []
  size: 438088
  timestamp: 1743601695669
- conda: https://conda.anaconda.org/conda-forge/linux-64/libdeflate-1.22-hb9d3cd8_0.conda
  sha256: 780f0530a3adfc1497ba49d626931c6afc978c540e1abfde6ccd57128ded6ad6
  md5: b422943d5d772b7cc858b36ad2a92db5
  depends:
  - __glibc >=2.17,<3.0.a0
  - libgcc >=13
  license: MIT
  license_family: MIT
  purls: []
  size: 72242
  timestamp: 1728177071251
- conda: https://conda.anaconda.org/conda-forge/linux-64/libedit-3.1.20250104-pl5321h7949ede_0.conda
  sha256: d789471216e7aba3c184cd054ed61ce3f6dac6f87a50ec69291b9297f8c18724
  md5: c277e0a4d549b03ac1e9d6cbbe3d017b
  depends:
  - ncurses
  - __glibc >=2.17,<3.0.a0
  - libgcc >=13
  - ncurses >=6.5,<7.0a0
  arch: x86_64
  platform: linux
  license: BSD-2-Clause
  license_family: BSD
  purls: []
  size: 134676
  timestamp: 1738479519902
- conda: https://conda.anaconda.org/conda-forge/linux-64/libev-4.33-hd590300_2.conda
  sha256: 1cd6048169fa0395af74ed5d8f1716e22c19a81a8a36f934c110ca3ad4dd27b4
  md5: 172bf1cd1ff8629f2b1179945ed45055
  depends:
  - libgcc-ng >=12
  arch: x86_64
  platform: linux
  license: BSD-2-Clause
  license_family: BSD
  purls: []
  size: 112766
  timestamp: 1702146165126
- conda: https://conda.anaconda.org/conda-forge/linux-64/libevent-2.1.12-hf998b51_1.conda
  sha256: 2e14399d81fb348e9d231a82ca4d816bf855206923759b69ad006ba482764131
  md5: a1cfcc585f0c42bf8d5546bb1dfb668d
  depends:
  - libgcc-ng >=12
  - openssl >=3.1.1,<4.0a0
  arch: x86_64
  platform: linux
  license: BSD-3-Clause
  license_family: BSD
  purls: []
  size: 427426
  timestamp: 1685725977222
- conda: https://conda.anaconda.org/conda-forge/linux-64/libexpat-2.7.0-h5888daf_0.conda
  sha256: 33ab03438aee65d6aa667cf7d90c91e5e7d734c19a67aa4c7040742c0a13d505
  md5: db0bfbe7dd197b68ad5f30333bae6ce0
  depends:
  - __glibc >=2.17,<3.0.a0
  - libgcc >=13
  constrains:
  - expat 2.7.0.*
  license: MIT
  license_family: MIT
  purls: []
  size: 74427
  timestamp: 1743431794976
- conda: https://conda.anaconda.org/conda-forge/linux-64/libffi-3.4.6-h2dba641_1.conda
  sha256: 764432d32db45466e87f10621db5b74363a9f847d2b8b1f9743746cd160f06ab
  md5: ede4673863426c0883c0063d853bbd85
  depends:
  - __glibc >=2.17,<3.0.a0
  - libgcc >=13
  arch: x86_64
  platform: linux
  license: MIT
  license_family: MIT
  purls: []
  size: 57433
  timestamp: 1743434498161
- conda: https://conda.anaconda.org/conda-forge/linux-64/libgcc-14.2.0-h767d61c_2.conda
  sha256: 3a572d031cb86deb541d15c1875aaa097baefc0c580b54dc61f5edab99215792
  md5: ef504d1acbd74b7cc6849ef8af47dd03
  depends:
  - __glibc >=2.17,<3.0.a0
  - _openmp_mutex >=4.5
  constrains:
  - libgomp 14.2.0 h767d61c_2
  - libgcc-ng ==14.2.0=*_2
  arch: x86_64
  platform: linux
  license: GPL-3.0-only WITH GCC-exception-3.1
  license_family: GPL
  purls: []
  size: 847885
  timestamp: 1740240653082
- conda: https://conda.anaconda.org/conda-forge/linux-64/libgcc-ng-14.2.0-h69a702a_2.conda
  sha256: fb7558c328b38b2f9d2e412c48da7890e7721ba018d733ebdfea57280df01904
  md5: a2222a6ada71fb478682efe483ce0f92
  depends:
  - libgcc 14.2.0 h767d61c_2
  arch: x86_64
  platform: linux
  license: GPL-3.0-only WITH GCC-exception-3.1
  license_family: GPL
  purls: []
  size: 53758
  timestamp: 1740240660904
- conda: https://conda.anaconda.org/conda-forge/linux-64/libgettextpo-0.23.1-h5888daf_0.conda
  sha256: 190097140d9c16637aa516757d8087f17e8c22cc844c87288da64404b81ef43c
  md5: a09ce5decdef385bcce78c32809fa794
  depends:
  - __glibc >=2.17,<3.0.a0
  - libgcc >=13
  arch: x86_64
  platform: linux
  license: GPL-3.0-or-later
  license_family: GPL
  purls: []
  size: 166867
  timestamp: 1739038720211
- conda: https://conda.anaconda.org/conda-forge/linux-64/libgettextpo-0.24.1-h5888daf_0.conda
  sha256: 104f2341546e295d1136ab3010e81391bd3fd5be0f095db59266e8eba2082d37
  md5: 2ee6d71b72f75d50581f2f68e965efdb
  depends:
  - __glibc >=2.17,<3.0.a0
  - libgcc >=13
  license: GPL-3.0-or-later
  purls: []
  size: 171165
  timestamp: 1746228870846
- conda: https://conda.anaconda.org/conda-forge/linux-64/libgfortran-14.2.0-h69a702a_2.conda
  sha256: e05263e8960da03c341650f2a3ffa4ccae4e111cb198e8933a2908125459e5a6
  md5: fb54c4ea68b460c278d26eea89cfbcc3
  depends:
  - libgfortran5 14.2.0 hf1ad2bd_2
  constrains:
  - libgfortran-ng ==14.2.0=*_2
  license: GPL-3.0-only WITH GCC-exception-3.1
  license_family: GPL
  purls: []
  size: 53733
  timestamp: 1740240690977
- conda: https://conda.anaconda.org/conda-forge/linux-64/libgfortran5-14.2.0-hf1ad2bd_2.conda
  sha256: c17b7cf3073a1f4e1f34d50872934fa326346e104d3c445abc1e62481ad6085c
  md5: 556a4fdfac7287d349b8f09aba899693
  depends:
  - __glibc >=2.17,<3.0.a0
  - libgcc >=14.2.0
  constrains:
  - libgfortran 14.2.0
  arch: x86_64
  platform: linux
  license: GPL-3.0-only WITH GCC-exception-3.1
  license_family: GPL
  purls: []
  size: 1461978
  timestamp: 1740240671964
- conda: https://conda.anaconda.org/conda-forge/linux-64/libgomp-14.2.0-h767d61c_2.conda
  sha256: 1a3130e0b9267e781b89399580f3163632d59fe5b0142900d63052ab1a53490e
  md5: 06d02030237f4d5b3d9a7e7d348fe3c6
  depends:
  - __glibc >=2.17,<3.0.a0
  license: GPL-3.0-only WITH GCC-exception-3.1
  license_family: GPL
  purls: []
  size: 459862
  timestamp: 1740240588123
- conda: https://conda.anaconda.org/conda-forge/linux-64/libgoogle-cloud-2.36.0-hc4361e1_1.conda
  sha256: 3a56c653231d6233de5853dc01f07afad6a332799a39c3772c0948d2e68547e4
  md5: ae36e6296a8dd8e8a9a8375965bf6398
  depends:
  - __glibc >=2.17,<3.0.a0
  - libabseil * cxx17*
  - libabseil >=20250127.0,<20250128.0a0
  - libcurl >=8.12.1,<9.0a0
  - libgcc >=13
  - libgrpc >=1.71.0,<1.72.0a0
  - libprotobuf >=5.29.3,<5.29.4.0a0
  - libstdcxx >=13
  - openssl >=3.4.1,<4.0a0
  constrains:
  - libgoogle-cloud 2.36.0 *_1
  license: Apache-2.0
  license_family: Apache
  purls: []
  size: 1246764
  timestamp: 1741878603939
- conda: https://conda.anaconda.org/conda-forge/linux-64/libgoogle-cloud-storage-2.36.0-h0121fbd_1.conda
  sha256: 54235d990009417bb20071f5ce7c8dcf186b19fa7d24d72bc5efd2ffb108001c
  md5: a0f7588c1f0a26d550e7bae4fb49427a
  depends:
  - __glibc >=2.17,<3.0.a0
  - libabseil
  - libcrc32c >=1.1.2,<1.2.0a0
  - libcurl
  - libgcc >=13
  - libgoogle-cloud 2.36.0 hc4361e1_1
  - libstdcxx >=13
  - libzlib >=1.3.1,<2.0a0
  - openssl
  license: Apache-2.0
  license_family: Apache
  purls: []
  size: 785719
  timestamp: 1741878763994
- conda: https://conda.anaconda.org/conda-forge/linux-64/libgrpc-1.71.0-h8e591d7_1.conda
  sha256: 37267300b25f292a6024d7fd9331085fe4943897940263c3a41d6493283b2a18
  md5: c3cfd72cbb14113abee7bbd86f44ad69
  depends:
  - __glibc >=2.17,<3.0.a0
  - c-ares >=1.34.5,<2.0a0
  - libabseil * cxx17*
  - libabseil >=20250127.1,<20250128.0a0
  - libgcc >=13
  - libprotobuf >=5.29.3,<5.29.4.0a0
  - libre2-11 >=2024.7.2
  - libstdcxx >=13
  - libzlib >=1.3.1,<2.0a0
  - openssl >=3.5.0,<4.0a0
  - re2
  constrains:
  - grpc-cpp =1.71.0
  license: Apache-2.0
  license_family: APACHE
  purls: []
  size: 7920187
  timestamp: 1745229332239
- conda: https://conda.anaconda.org/conda-forge/linux-64/libgrpc-1.71.0-he753a82_0.conda
  sha256: bd8686a8aa0f840e7a7e63b3be57200d36c136cf1c6280b44a98b89ffac06186
  md5: 65e3fc5e73aa153bb069c1baec51fc12
  depends:
  - __glibc >=2.17,<3.0.a0
  - c-ares >=1.34.4,<2.0a0
  - libabseil * cxx17*
  - libabseil >=20250127.0,<20250128.0a0
  - libgcc >=13
  - libprotobuf >=5.29.3,<5.29.4.0a0
  - libre2-11 >=2024.7.2
  - libstdcxx >=13
  - libzlib >=1.3.1,<2.0a0
  - openssl >=3.4.1,<4.0a0
  - re2
  constrains:
  - grpc-cpp =1.71.0
  license: Apache-2.0
  license_family: APACHE
  purls: []
  size: 8228423
  timestamp: 1741431701085
- conda: https://conda.anaconda.org/conda-forge/linux-64/libhwloc-2.11.2-default_h0d58e46_1001.conda
  sha256: d14c016482e1409ae1c50109a9ff933460a50940d2682e745ab1c172b5282a69
  md5: 804ca9e91bcaea0824a341d55b1684f2
  depends:
  - __glibc >=2.17,<3.0.a0
  - libgcc >=13
  - libstdcxx >=13
  - libxml2 >=2.13.4,<2.14.0a0
  license: BSD-3-Clause
  license_family: BSD
  purls: []
  size: 2423200
  timestamp: 1731374922090
- conda: https://conda.anaconda.org/conda-forge/linux-64/libiconv-1.18-h4ce23a2_1.conda
  sha256: 18a4afe14f731bfb9cf388659994263904d20111e42f841e9eea1bb6f91f4ab4
  md5: e796ff8ddc598affdf7c173d6145f087
  depends:
  - __glibc >=2.17,<3.0.a0
  - libgcc >=13
  arch: x86_64
  platform: linux
  license: LGPL-2.1-only
  purls: []
  size: 713084
  timestamp: 1740128065462
- conda: https://conda.anaconda.org/conda-forge/linux-64/libidn2-2.3.8-ha4ef2c3_0.conda
  sha256: b009d936a67b0cc595cc7b11cde103069a9f334bf39553989705aeaedf2ac6f3
  md5: e155d7130e134619e41dc21276ed6ab5
  depends:
  - __glibc >=2.17,<3.0.a0
  - libasprintf >=0.23.1,<1.0a0
  - libgcc >=13
  - libgettextpo >=0.23.1,<1.0a0
  - libunistring >=0,<1.0a0
  license: LGPL-2.0-only
  license_family: LGPL
  purls: []
  size: 137731
  timestamp: 1741525622652
- conda: https://conda.anaconda.org/conda-forge/linux-64/liblapack-3.9.0-31_h7ac8fdf_openblas.conda
  build_number: 31
  sha256: f583661921456e798aba10972a8abbd9d33571c655c1f66eff450edc9cbefcf3
  md5: 452b98eafe050ecff932f0ec832dd03f
  depends:
  - libblas 3.9.0 31_h59b9bed_openblas
  constrains:
  - libcblas =3.9.0=31*_openblas
  - liblapacke =3.9.0=31*_openblas
  - blas =2.131=openblas
  license: BSD-3-Clause
  license_family: BSD
  purls: []
  size: 16790
  timestamp: 1740087997375
- conda: https://conda.anaconda.org/conda-forge/linux-64/liblapack-3.9.0-31_hc41d3b0_mkl.conda
  build_number: 31
  sha256: a2d20845d916ac8fba09376cd791136a9b4547afb2131bc315178adfc87bb4ca
  md5: 10d012ddd7cc1c7ff9093d4974a34e53
  depends:
  - libblas 3.9.0 31_hfdb39a5_mkl
  constrains:
  - liblapacke =3.9.0=31*_mkl
  - blas =2.131=mkl
  - libcblas =3.9.0=31*_mkl
  arch: x86_64
  platform: linux
  track_features:
  - blas_mkl
  license: BSD-3-Clause
  license_family: BSD
  purls: []
  size: 16760
  timestamp: 1740087736615
- conda: https://conda.anaconda.org/conda-forge/linux-64/liblzma-5.8.1-hb9d3cd8_0.conda
  sha256: f4f21dfc54b08d462f707b771ecce3fa9bc702a2a05b55654f64154f48b141ef
  md5: 0e87378639676987af32fee53ba32258
  depends:
  - __glibc >=2.17,<3.0.a0
  - libgcc >=13
  arch: x86_64
  platform: linux
  license: 0BSD
  purls: []
  size: 112709
  timestamp: 1743771086123
- conda: https://conda.anaconda.org/conda-forge/linux-64/libmicrohttpd-1.0.1-hbc5bc17_1.conda
  sha256: 0aa6287ec8698090d09def3416c38e5975fd2b76cd24ff5dac97edcdd6e1fbd4
  md5: c384e4dcd3c345b54bfb79d9ff712349
  depends:
  - __glibc >=2.17,<3.0.a0
  - gnutls >=3.8.7,<3.9.0a0
  - libgcc-ng >=12
  arch: x86_64
  platform: linux
  license: LGPL-2.0-or-later
  license_family: GPL
  purls: []
  size: 258095
  timestamp: 1724050165443
- conda: https://conda.anaconda.org/conda-forge/linux-64/libnghttp2-1.64.0-h161d5f1_0.conda
  sha256: b0f2b3695b13a989f75d8fd7f4778e1c7aabe3b36db83f0fe80b2cd812c0e975
  md5: 19e57602824042dfd0446292ef90488b
  depends:
  - __glibc >=2.17,<3.0.a0
  - c-ares >=1.32.3,<2.0a0
  - libev >=4.33,<4.34.0a0
  - libev >=4.33,<5.0a0
  - libgcc >=13
  - libstdcxx >=13
  - libzlib >=1.3.1,<2.0a0
  - openssl >=3.3.2,<4.0a0
  arch: x86_64
  platform: linux
  license: MIT
  license_family: MIT
  purls: []
  size: 647599
  timestamp: 1729571887612
- conda: https://conda.anaconda.org/conda-forge/linux-64/libnsl-2.0.1-hd590300_0.conda
  sha256: 26d77a3bb4dceeedc2a41bd688564fe71bf2d149fdcf117049970bc02ff1add6
  md5: 30fd6e37fe21f86f4bd26d6ee73eeec7
  depends:
  - libgcc-ng >=12
  arch: x86_64
  platform: linux
  license: LGPL-2.1-only
  license_family: GPL
  purls: []
  size: 33408
  timestamp: 1697359010159
- conda: https://conda.anaconda.org/conda-forge/linux-64/libopenblas-0.3.29-pthreads_h94d23a6_0.conda
  sha256: cc5389ea254f111ef17a53df75e8e5209ef2ea6117e3f8aced88b5a8e51f11c4
  md5: 0a4d0252248ef9a0f88f2ba8b8a08e12
  depends:
  - __glibc >=2.17,<3.0.a0
  - libgcc >=14
  - libgfortran
  - libgfortran5 >=14.2.0
  constrains:
  - openblas >=0.3.29,<0.3.30.0a0
  license: BSD-3-Clause
  license_family: BSD
  purls: []
  size: 5919288
  timestamp: 1739825731827
- conda: https://conda.anaconda.org/conda-forge/linux-64/libopentelemetry-cpp-1.20.0-hd1b1c89_0.conda
  sha256: 11ba93b440f3332499801b8f9580cea3dc19c3aa440c4deb30fd8be302a71c7f
  md5: e1185384cc23e3bbf85486987835df94
  depends:
  - libabseil * cxx17*
  - libabseil >=20250127.1,<20250128.0a0
  - libcurl >=8.13.0,<9.0a0
  - libgrpc >=1.71.0,<1.72.0a0
  - libopentelemetry-cpp-headers 1.20.0 ha770c72_0
  - libprotobuf >=5.29.3,<5.29.4.0a0
  - libzlib >=1.3.1,<2.0a0
  - nlohmann_json
  - prometheus-cpp >=1.3.0,<1.4.0a0
  constrains:
  - cpp-opentelemetry-sdk =1.20.0
  license: Apache-2.0
  license_family: APACHE
  purls: []
  size: 850005
  timestamp: 1743991616571
- conda: https://conda.anaconda.org/conda-forge/linux-64/libopentelemetry-cpp-headers-1.20.0-ha770c72_0.conda
  sha256: 3a6796711f53c6c3596ff36d5d25aad3c567f6623bc48698037db95d0ce4fd05
  md5: 96806e6c31dc89253daff2134aeb58f3
  license: Apache-2.0
  license_family: APACHE
  purls: []
  size: 347071
  timestamp: 1743991580676
- conda: https://conda.anaconda.org/conda-forge/linux-64/libparquet-19.0.1-h081d1f1_8_cpu.conda
  build_number: 8
  sha256: 105f1f5ff7f07b0f1c3984ac985b2b8076cfd8b0c28d2ac595193f09c68f1196
  md5: 874cbb160bf4b8f3155b1165f4186585
  depends:
  - __glibc >=2.17,<3.0.a0
  - libarrow 19.0.1 h27f8bab_8_cpu
  - libgcc >=13
  - libstdcxx >=13
  - libthrift >=0.21.0,<0.21.1.0a0
  - openssl >=3.5.0,<4.0a0
  license: Apache-2.0
  license_family: APACHE
  purls: []
  size: 1252840
  timestamp: 1744939311536
- conda: https://conda.anaconda.org/conda-forge/linux-64/libparquet-20.0.0-h081d1f1_0_cpu.conda
  sha256: 2cf3ed360b38da98275e668ed5d66d97b1b81d24e7a871c3d5f36639366b7d9c
  md5: 4ad62607dd9f9902e0bd3d91c5bbce58
  depends:
  - __glibc >=2.17,<3.0.a0
  - libarrow 20.0.0 h27f8bab_0_cpu
  - libgcc >=13
  - libstdcxx >=13
  - libthrift >=0.21.0,<0.21.1.0a0
  - openssl >=3.5.0,<4.0a0
  license: Apache-2.0
  purls: []
  size: 1241755
  timestamp: 1745978282520
- conda: https://conda.anaconda.org/conda-forge/linux-64/libparquet-20.0.0-h081d1f1_1_cpu.conda
  build_number: 1
  sha256: ee4bc30c6d53805ad9da9aff4bc8028e53e8cdaaafe68197b0cb885557da4c48
  md5: 3b9e40a2113f31804ad9339e8ac3ffaa
  depends:
  - __glibc >=2.17,<3.0.a0
  - libarrow 20.0.0 hf00d7f4_1_cpu
  - libgcc >=13
  - libstdcxx >=13
  - libthrift >=0.21.0,<0.21.1.0a0
  - openssl >=3.5.0,<4.0a0
  license: Apache-2.0
  purls: []
  size: 1241803
  timestamp: 1746631842790
- conda: https://conda.anaconda.org/conda-forge/linux-64/libprotobuf-5.29.3-h501fc15_0.conda
  sha256: 9965b1ada1f997202ad8c5a960e69057280b7b926c718df9b07c62924d9c1d73
  md5: 452518a9744fbac05fb45531979bdf29
  depends:
  - __glibc >=2.17,<3.0.a0
  - libabseil * cxx17*
  - libabseil >=20250127.0,<20250128.0a0
  - libgcc >=13
  - libstdcxx >=13
  - libzlib >=1.3.1,<2.0a0
  license: BSD-3-Clause
  license_family: BSD
  purls: []
  size: 3352450
  timestamp: 1741126291267
- conda: https://conda.anaconda.org/conda-forge/linux-64/libprotobuf-5.29.3-h501fc15_1.conda
  sha256: 691af28446345674c6b3fb864d0e1a1574b6cc2f788e0f036d73a6b05dcf81cf
  md5: edb86556cf4a0c133e7932a1597ff236
  depends:
  - __glibc >=2.17,<3.0.a0
  - libabseil * cxx17*
  - libabseil >=20250127.1,<20250128.0a0
  - libgcc >=13
  - libstdcxx >=13
  - libzlib >=1.3.1,<2.0a0
  license: BSD-3-Clause
  license_family: BSD
  purls: []
  size: 3358788
  timestamp: 1745159546868
- conda: https://conda.anaconda.org/conda-forge/linux-64/libre2-11-2024.07.02-hba17884_3.conda
  sha256: 392ec1e49370eb03270ffd4cc8d727f8e03e1e3a92b12f10c53f396ae4554668
  md5: 545e93a513c10603327c76c15485e946
  depends:
  - __glibc >=2.17,<3.0.a0
  - libabseil * cxx17*
  - libabseil >=20250127.0,<20250128.0a0
  - libgcc >=13
  - libstdcxx >=13
  constrains:
  - re2 2024.07.02.*
  license: BSD-3-Clause
  license_family: BSD
  purls: []
  size: 210073
  timestamp: 1741121121238
- conda: https://conda.anaconda.org/conda-forge/linux-64/libsodium-1.0.20-h4ab18f5_0.conda
  sha256: 0105bd108f19ea8e6a78d2d994a6d4a8db16d19a41212070d2d1d48a63c34161
  md5: a587892d3c13b6621a6091be690dbca2
  depends:
  - libgcc-ng >=12
  arch: x86_64
  platform: linux
  license: ISC
  purls: []
  size: 205978
  timestamp: 1716828628198
- conda: https://conda.anaconda.org/conda-forge/linux-64/libsqlite-3.49.1-hee588c1_2.conda
  sha256: a086289bf75c33adc1daed3f1422024504ffb5c3c8b3285c49f025c29708ed16
  md5: 962d6ac93c30b1dfc54c9cccafd1003e
  depends:
  - __glibc >=2.17,<3.0.a0
  - libgcc >=13
  - libzlib >=1.3.1,<2.0a0
  arch: x86_64
  platform: linux
  license: Unlicense
  purls: []
  size: 918664
  timestamp: 1742083674731
- conda: https://conda.anaconda.org/conda-forge/linux-64/libssh2-1.11.1-hcf80075_0.conda
  sha256: fa39bfd69228a13e553bd24601332b7cfeb30ca11a3ca50bb028108fe90a7661
  md5: eecce068c7e4eddeb169591baac20ac4
  depends:
  - __glibc >=2.17,<3.0.a0
  - libgcc >=13
  - libzlib >=1.3.1,<2.0a0
  - openssl >=3.5.0,<4.0a0
  license: BSD-3-Clause
  license_family: BSD
  purls: []
  size: 304790
  timestamp: 1745608545575
- conda: https://conda.anaconda.org/conda-forge/linux-64/libssh2-1.11.1-hf672d98_0.conda
  sha256: 0407ac9fda2bb67e11e357066eff144c845801d00b5f664efbc48813af1e7bb9
  md5: be2de152d8073ef1c01b7728475f2fe7
  depends:
  - __glibc >=2.17,<3.0.a0
  - libgcc >=13
  - libzlib >=1.3.1,<2.0a0
  - openssl >=3.4.0,<4.0a0
  arch: x86_64
  platform: linux
  license: BSD-3-Clause
  license_family: BSD
  purls: []
  size: 304278
  timestamp: 1732349402869
- conda: https://conda.anaconda.org/conda-forge/linux-64/libstdcxx-14.2.0-h8f9b012_2.conda
  sha256: 8f5bd92e4a24e1d35ba015c5252e8f818898478cb3bc50bd8b12ab54707dc4da
  md5: a78c856b6dc6bf4ea8daeb9beaaa3fb0
  depends:
  - __glibc >=2.17,<3.0.a0
  - libgcc 14.2.0 h767d61c_2
  arch: x86_64
  platform: linux
  license: GPL-3.0-only WITH GCC-exception-3.1
  license_family: GPL
  purls: []
  size: 3884556
  timestamp: 1740240685253
- conda: https://conda.anaconda.org/conda-forge/linux-64/libstdcxx-ng-14.2.0-h4852527_2.conda
  sha256: e86f38b007cf97cc2c67cd519f2de12a313c4ee3f5ef11652ad08932a5e34189
  md5: c75da67f045c2627f59e6fcb5f4e3a9b
  depends:
  - libstdcxx 14.2.0 h8f9b012_2
  arch: x86_64
  platform: linux
  license: GPL-3.0-only WITH GCC-exception-3.1
  license_family: GPL
  purls: []
  size: 53830
  timestamp: 1740240722530
- conda: https://conda.anaconda.org/conda-forge/linux-64/libtasn1-4.20.0-hb9d3cd8_0.conda
  sha256: 5fd3b8a4a9719e3d1c08826c3dfe42eecc816a2aaf5c3849a85f11ff3c4b1b19
  md5: 942cd32b349ec84fb3879955fa68f994
  depends:
  - __glibc >=2.17,<3.0.a0
  - libgcc >=13
  arch: x86_64
  platform: linux
  license: GPL-3.0-or-later
  license_family: GPL
  purls: []
  size: 117531
  timestamp: 1738889767884
- conda: https://conda.anaconda.org/conda-forge/linux-64/libthrift-0.21.0-h0e7cc3e_0.conda
  sha256: ebb395232973c18745b86c9a399a4725b2c39293c9a91b8e59251be013db42f0
  md5: dcb95c0a98ba9ff737f7ae482aef7833
  depends:
  - __glibc >=2.17,<3.0.a0
  - libevent >=2.1.12,<2.1.13.0a0
  - libgcc >=13
  - libstdcxx >=13
  - libzlib >=1.3.1,<2.0a0
  - openssl >=3.3.2,<4.0a0
  arch: x86_64
  platform: linux
  license: Apache-2.0
  license_family: APACHE
  purls: []
  size: 425773
  timestamp: 1727205853307
- conda: https://conda.anaconda.org/conda-forge/linux-64/libtorch-2.6.0-cpu_mkl_hf6ddc5a_104.conda
  sha256: bbef3e9a9c974f0a3bc9965ef4ee23c43368fb1a8205c724ae18669450088dbc
  md5: 828146bb6100e9a4217e8351b18c8e83
  depends:
  - __glibc >=2.17,<3.0.a0
  - _openmp_mutex * *_llvm
  - _openmp_mutex >=4.5
  - libabseil * cxx17*
  - libabseil >=20250127.1,<20250128.0a0
  - libblas * *mkl
  - libcblas >=3.9.0,<4.0a0
  - libgcc >=13
  - libprotobuf >=5.29.3,<5.29.4.0a0
  - libstdcxx >=13
  - libuv >=1.50.0,<2.0a0
  - libzlib >=1.3.1,<2.0a0
  - llvm-openmp >=20.1.2
  - mkl >=2024.2.2,<2025.0a0
  - sleef >=3.8,<4.0a0
  constrains:
  - pytorch-cpu 2.6.0
  - pytorch-gpu <0.0a0
  - pytorch 2.6.0 cpu_mkl_*_104
  license: BSD-3-Clause
  license_family: BSD
  purls: []
  size: 54451470
  timestamp: 1744238833553
- conda: https://conda.anaconda.org/conda-forge/linux-64/libtorch-2.7.0-cpu_mkl_hf6ddc5a_100.conda
  sha256: 7b6178464b02d65c4af92086c71b79e5c2b7fc1500c1547334a4755e6e92d8a9
  md5: 6bdda0b10852c6d03b030bab7ec251f0
  depends:
  - __glibc >=2.17,<3.0.a0
  - _openmp_mutex * *_llvm
  - _openmp_mutex >=4.5
  - libabseil * cxx17*
  - libabseil >=20250127.1,<20250128.0a0
  - libblas * *mkl
  - libcblas >=3.9.0,<4.0a0
  - libgcc >=13
  - libprotobuf >=5.29.3,<5.29.4.0a0
  - libstdcxx >=13
  - libuv >=1.50.0,<2.0a0
  - libzlib >=1.3.1,<2.0a0
  - llvm-openmp >=20.1.4
  - mkl >=2024.2.2,<2025.0a0
  - sleef >=3.8,<4.0a0
  constrains:
  - pytorch-gpu <0.0a0
  - pytorch 2.7.0 cpu_mkl_*_100
  - pytorch-cpu 2.7.0
  license: BSD-3-Clause
  license_family: BSD
  purls: []
  size: 55565925
  timestamp: 1746256872466
- conda: https://conda.anaconda.org/conda-forge/linux-64/libunistring-0.9.10-h7f98852_0.tar.bz2
  sha256: e88c45505921db29c08df3439ddb7f771bbff35f95e7d3103bf365d5d6ce2a6d
  md5: 7245a044b4a1980ed83196176b78b73a
  depends:
  - libgcc-ng >=9.3.0
  arch: x86_64
  platform: linux
  license: GPL-3.0-only OR LGPL-3.0-only
  purls: []
  size: 1433436
  timestamp: 1626955018689
- conda: https://conda.anaconda.org/conda-forge/linux-64/libunwind-1.6.2-h9c3ff4c_0.tar.bz2
  sha256: f2ac872920833960e514ce9efd8f7c08ce66dd870738d73839d1bce1ac497de6
  md5: a730b2badd586580c5752cc73842e068
  depends:
  - libgcc-ng >=9.4.0
  - libstdcxx-ng >=9.4.0
  arch: x86_64
  platform: linux
  license: MIT
  license_family: MIT
  purls: []
  size: 75491
  timestamp: 1638450786937
- conda: https://conda.anaconda.org/conda-forge/linux-64/libutf8proc-2.10.0-h4c51ac1_0.conda
  sha256: 8e41563ee963bf8ded06da45f4e70bf42f913cb3c2e79364eb3218deffa3cd74
  md5: aeccfff2806ae38430638ffbb4be9610
  depends:
  - __glibc >=2.17,<3.0.a0
  - libgcc >=13
  arch: x86_64
  platform: linux
  license: MIT
  license_family: MIT
  purls: []
  size: 82745
  timestamp: 1737244366901
- conda: https://conda.anaconda.org/conda-forge/linux-64/libuuid-2.38.1-h0b41bf4_0.conda
  sha256: 787eb542f055a2b3de553614b25f09eefb0a0931b0c87dbcce6efdfd92f04f18
  md5: 40b61aab5c7ba9ff276c41cfffe6b80b
  depends:
  - libgcc-ng >=12
  arch: x86_64
  platform: linux
  license: BSD-3-Clause
  license_family: BSD
  purls: []
  size: 33601
  timestamp: 1680112270483
- conda: https://conda.anaconda.org/conda-forge/linux-64/libuv-1.50.0-hb9d3cd8_0.conda
  sha256: b4a8890023902aef9f1f33e3e35603ad9c2f16c21fdb58e968fa6c1bd3e94c0b
  md5: 771ee65e13bc599b0b62af5359d80169
  depends:
  - __glibc >=2.17,<3.0.a0
  - libgcc >=13
  arch: x86_64
  platform: linux
  license: MIT
  license_family: MIT
  purls: []
  size: 891272
  timestamp: 1737016632446
- conda: https://conda.anaconda.org/conda-forge/linux-64/libxcrypt-4.4.36-hd590300_1.conda
  sha256: 6ae68e0b86423ef188196fff6207ed0c8195dd84273cb5623b85aa08033a410c
  md5: 5aa797f8787fe7a17d1b0821485b5adc
  depends:
  - libgcc-ng >=12
  arch: x86_64
  platform: linux
  license: LGPL-2.1-or-later
  purls: []
  size: 100393
  timestamp: 1702724383534
- conda: https://conda.anaconda.org/conda-forge/linux-64/libxml2-2.13.7-h81593ed_1.conda
  sha256: c4f59563e017eba378ea843be5ebde4b0546c72bbe4c1e43b2b384379e827635
  md5: 0619e8fc4c8025a908ea3a3422d3b775
  depends:
  - __glibc >=2.17,<3.0.a0
  - libgcc >=13
  - libiconv >=1.18,<2.0a0
  - liblzma >=5.8.1,<6.0a0
  - libzlib >=1.3.1,<2.0a0
  constrains:
  - icu <0.0a0
  license: MIT
  license_family: MIT
  purls: []
  size: 691042
  timestamp: 1743794600936
- conda: https://conda.anaconda.org/conda-forge/linux-64/libzlib-1.3.1-hb9d3cd8_2.conda
  sha256: d4bfe88d7cb447768e31650f06257995601f89076080e76df55e3112d4e47dc4
  md5: edb0dca6bc32e4f4789199455a1dbeb8
  depends:
  - __glibc >=2.17,<3.0.a0
  - libgcc >=13
  constrains:
  - zlib 1.3.1 *_2
  arch: x86_64
  platform: linux
  license: Zlib
  license_family: Other
  purls: []
  size: 60963
  timestamp: 1727963148474
- pypi: https://files.pythonhosted.org/packages/1a/c1/31b3184cba7b257a4a3b5ca5b88b9204ccb7aa02fe3c992280899293ed54/lightning_utilities-0.14.3-py3-none-any.whl
  name: lightning-utilities
  version: 0.14.3
  sha256: 4ab9066aa36cd7b93a05713808901909e96cc3f187ea6fd3052b2fd91313b468
  requires_dist:
  - importlib-metadata>=4.0.0 ; python_full_version < '3.8'
  - packaging>=17.1
  - setuptools
  - typing-extensions
  - mypy>=1.0.0 ; extra == 'typing'
  - types-setuptools ; extra == 'typing'
  - fire ; extra == 'typing'
  - fire ; extra == 'cli'
  - requests>=2.0.0 ; extra == 'docs'
  requires_python: '>=3.9'
- conda: https://conda.anaconda.org/conda-forge/noarch/linkify-it-py-2.0.3-pyhd8ed1ab_1.conda
  sha256: d975a2015803d4fdaaae3f53e21f64996577d7a069eb61c6d2792504f16eb57b
  md5: b02fe519b5dc0dc55e7299810fcdfb8e
  depends:
  - python >=3.9
  - uc-micro-py
  license: MIT
  license_family: MIT
  purls:
  - pkg:pypi/linkify-it-py?source=hash-mapping
  size: 24154
  timestamp: 1733781296133
- conda: https://conda.anaconda.org/conda-forge/linux-64/llvm-openmp-20.1.3-h024ca30_0.conda
  sha256: 4327a463f43b0d95ca0e5f92094383ef53fd2a91d649debfc531b941fe44fd48
  md5: c721339ea8746513e42b1233b4bbdfb0
  depends:
  - __glibc >=2.17,<3.0.a0
  constrains:
  - openmp 20.1.3|20.1.3.*
  license: Apache-2.0 WITH LLVM-exception
  license_family: APACHE
  purls: []
  size: 3185408
  timestamp: 1744934126968
- conda: https://conda.anaconda.org/conda-forge/linux-64/llvm-openmp-20.1.4-h024ca30_0.conda
  sha256: 5b39cdde3457e41b133d6f1fe53095c7fd3951bbdab46580098ccbf5ee9c99f7
  md5: 4fc395cda27912a7d904b86b5dbf3a4d
  depends:
  - __glibc >=2.17,<3.0.a0
  constrains:
  - openmp 20.1.4|20.1.4.*
  license: Apache-2.0 WITH LLVM-exception
  purls: []
  size: 3322195
  timestamp: 1746134424442
- conda: https://conda.anaconda.org/conda-forge/linux-64/llvmlite-0.44.0-py310h1a6248f_1.conda
  sha256: 47fd93916c73f4f6c3f3c26de517614984537299f8f3c8a4b58933cb28bf4af2
  md5: 7ea40d06d6a4a970a449728a806e3308
  depends:
  - __glibc >=2.17,<3.0.a0
  - libgcc >=13
  - libstdcxx >=13
  - libzlib >=1.3.1,<2.0a0
  - python >=3.10,<3.11.0a0
  - python_abi 3.10.* *_cp310
  license: BSD-2-Clause
  license_family: BSD
  purls:
  - pkg:pypi/llvmlite?source=hash-mapping
  size: 29942580
  timestamp: 1742815898450
- conda: https://conda.anaconda.org/conda-forge/linux-64/llvmlite-0.44.0-py311h9c9ff8c_1.conda
  sha256: 48e91296af21ce96ea4dc6adca6bd5528aeda3b717d9a3e72e63e4909a142ef2
  md5: eb6be2d03a0f5b259ae00427a6cb1b73
  depends:
  - __glibc >=2.17,<3.0.a0
  - libgcc >=13
  - libstdcxx >=13
  - libzlib >=1.3.1,<2.0a0
  - python >=3.11,<3.12.0a0
  - python_abi 3.11.* *_cp311
  license: BSD-2-Clause
  purls:
  - pkg:pypi/llvmlite?source=hash-mapping
  size: 30029024
  timestamp: 1742815898027
- conda: https://conda.anaconda.org/conda-forge/linux-64/llvmlite-0.44.0-py312h374181b_1.conda
  sha256: 1fff6550e0adaaf49dd844038b6034657de507ca50ac695e22284898e8c1e2c2
  md5: 146d3cc72c65fdac198c09effb6ad133
  depends:
  - __glibc >=2.17,<3.0.a0
  - libgcc >=13
  - libstdcxx >=13
  - libzlib >=1.3.1,<2.0a0
  - python >=3.12,<3.13.0a0
  - python_abi 3.12.* *_cp312
  arch: x86_64
  platform: linux
  license: BSD-2-Clause
  purls:
  - pkg:pypi/llvmlite?source=hash-mapping
  size: 29996918
  timestamp: 1742815908291
- conda: https://conda.anaconda.org/conda-forge/linux-64/loguru-0.7.2-py310hff52083_2.conda
  sha256: d10ef6447bc4de4841e35047c53689246d25722db5c0915ea9bbf8984c8dc3b2
  md5: 4e8b2a2851668c8ad4d5360845281be9
  depends:
  - python >=3.10,<3.11.0a0
  - python_abi 3.10.* *_cp310
  license: MIT
  license_family: MIT
  purls:
  - pkg:pypi/loguru?source=hash-mapping
  size: 98504
  timestamp: 1725349839060
- conda: https://conda.anaconda.org/conda-forge/linux-64/loguru-0.7.2-py311h38be061_2.conda
  sha256: 3c1ea0a9c37fac760c94f167899b4c15ffc967cbeb83f6ed61d49c9974fab46c
  md5: 733b481d20ff260a34f2b0003ff4fbb3
  depends:
  - python >=3.11,<3.12.0a0
  - python_abi 3.11.* *_cp311
  license: MIT
  license_family: MIT
  purls:
  - pkg:pypi/loguru?source=hash-mapping
  size: 126239
  timestamp: 1725349863378
- conda: https://conda.anaconda.org/conda-forge/linux-64/loguru-0.7.2-py312h7900ff3_2.conda
  sha256: e5477e3fa7b4ef070e9ecae619cfc5845e14e3cdac8fbb2d158a03d51f967bef
  md5: fddd3092f921be8e01b18f2a0266d98f
  depends:
  - python >=3.12,<3.13.0a0
  - python_abi 3.12.* *_cp312
  arch: x86_64
  platform: linux
  license: MIT
  license_family: MIT
  purls:
  - pkg:pypi/loguru?source=hash-mapping
  size: 123047
  timestamp: 1725349857430
- conda: https://conda.anaconda.org/conda-forge/noarch/loguru-0.7.3-pyh707e725_0.conda
  sha256: e4a07f357a4cf195a2345dabd98deab80f4d53574abe712a9cc7f22d3f2cc2c3
  md5: 49647ac1de4d1e4b49124aedf3934e02
  depends:
  - __unix
  - python >=3.9
  license: MIT
  license_family: MIT
  purls:
  - pkg:pypi/loguru?source=hash-mapping
  size: 59696
  timestamp: 1746634858826
- conda: https://conda.anaconda.org/conda-forge/linux-64/lz4-c-1.10.0-h5888daf_1.conda
  sha256: 47326f811392a5fd3055f0f773036c392d26fdb32e4d8e7a8197eed951489346
  md5: 9de5350a85c4a20c685259b889aa6393
  depends:
  - __glibc >=2.17,<3.0.a0
  - libgcc >=13
  - libstdcxx >=13
  arch: x86_64
  platform: linux
  license: BSD-2-Clause
  license_family: BSD
  purls: []
  size: 167055
  timestamp: 1733741040117
- conda: https://conda.anaconda.org/conda-forge/linux-64/lzo-2.10-hd590300_1001.conda
  sha256: 88433b98a9dd9da315400e7fb9cd5f70804cb17dca8b1c85163a64f90f584126
  md5: ec7398d21e2651e0dcb0044d03b9a339
  depends:
  - libgcc-ng >=12
  arch: x86_64
  platform: linux
  license: GPL-2.0-or-later
  license_family: GPL2
  purls: []
  size: 171416
  timestamp: 1713515738503
- conda: https://conda.anaconda.org/conda-forge/noarch/makefun-1.15.6-pyhd8ed1ab_1.conda
  sha256: d22cb45042dfa6c1e5f16abbb2a63d1abf13edaf6e371e49b60ac14228ad31f7
  md5: 646cb441f0f2e84da65a651858e18b46
  depends:
  - python >=3.9
  license: BSD-3-Clause
  license_family: BSD
  purls:
  - pkg:pypi/makefun?source=hash-mapping
  size: 26784
  timestamp: 1742578652235
- conda: https://conda.anaconda.org/conda-forge/noarch/markdown-it-py-3.0.0-pyhd8ed1ab_1.conda
  sha256: 0fbacdfb31e55964152b24d5567e9a9996e1e7902fb08eb7d91b5fd6ce60803a
  md5: fee3164ac23dfca50cfcc8b85ddefb81
  depends:
  - mdurl >=0.1,<1
  - python >=3.9
  license: MIT
  license_family: MIT
  purls:
  - pkg:pypi/markdown-it-py?source=hash-mapping
  size: 64430
  timestamp: 1733250550053
- conda: https://conda.anaconda.org/conda-forge/linux-64/markupsafe-3.0.2-py310h89163eb_1.conda
  sha256: 0bed20ec27dcbcaf04f02b2345358e1161fb338f8423a4ada1cf0f4d46918741
  md5: 8ce3f0332fd6de0d737e2911d329523f
  depends:
  - __glibc >=2.17,<3.0.a0
  - libgcc >=13
  - python >=3.10,<3.11.0a0
  - python_abi 3.10.* *_cp310
  constrains:
  - jinja2 >=3.0.0
  license: BSD-3-Clause
  license_family: BSD
  purls:
  - pkg:pypi/markupsafe?source=hash-mapping
  size: 23091
  timestamp: 1733219814479
- conda: https://conda.anaconda.org/conda-forge/linux-64/markupsafe-3.0.2-py311h2dc5d0c_1.conda
  sha256: 0291d90706ac6d3eea73e66cd290ef6d805da3fad388d1d476b8536ec92ca9a8
  md5: 6565a715337ae279e351d0abd8ffe88a
  depends:
  - __glibc >=2.17,<3.0.a0
  - libgcc >=13
  - python >=3.11,<3.12.0a0
  - python_abi 3.11.* *_cp311
  constrains:
  - jinja2 >=3.0.0
  license: BSD-3-Clause
  license_family: BSD
  purls:
  - pkg:pypi/markupsafe?source=hash-mapping
  size: 25354
  timestamp: 1733219879408
- conda: https://conda.anaconda.org/conda-forge/linux-64/markupsafe-3.0.2-py312h178313f_1.conda
  sha256: 4a6bf68d2a2b669fecc9a4a009abd1cf8e72c2289522ff00d81b5a6e51ae78f5
  md5: eb227c3e0bf58f5bd69c0532b157975b
  depends:
  - __glibc >=2.17,<3.0.a0
  - libgcc >=13
  - python >=3.12,<3.13.0a0
  - python_abi 3.12.* *_cp312
  constrains:
  - jinja2 >=3.0.0
  arch: x86_64
  platform: linux
  license: BSD-3-Clause
  license_family: BSD
  purls:
  - pkg:pypi/markupsafe?source=hash-mapping
  size: 24604
  timestamp: 1733219911494
- conda: https://conda.anaconda.org/conda-forge/noarch/matplotlib-inline-0.1.7-pyhd8ed1ab_1.conda
  sha256: 69b7dc7131703d3d60da9b0faa6dd8acbf6f6c396224cf6aef3e855b8c0c41c6
  md5: af6ab708897df59bd6e7283ceab1b56b
  depends:
  - python >=3.9
  - traitlets
  license: BSD-3-Clause
  license_family: BSD
  purls:
  - pkg:pypi/matplotlib-inline?source=hash-mapping
  size: 14467
  timestamp: 1733417051523
- conda: https://conda.anaconda.org/conda-forge/linux-64/maturin-1.8.3-py310hdb7682f_0.conda
  sha256: 2dd916fe9214508b2b7b62a7a9f528162c5f7261d7e48c04fcf9710ba1079283
  md5: a3ae64ceb7c44a56e94044380df2b697
  depends:
  - __glibc >=2.17,<3.0.a0
  - libgcc >=13
  - openssl >=3.4.1,<4.0a0
  - python >=3.10,<3.11.0a0
  - python_abi 3.10.* *_cp310
  - tomli >=1.1.0
  license: MIT
  license_family: MIT
  purls:
  - pkg:pypi/maturin?source=hash-mapping
  size: 6470053
  timestamp: 1741886505752
- conda: https://conda.anaconda.org/conda-forge/linux-64/maturin-1.8.3-py311h9b3a049_0.conda
  sha256: 6ee1a387e983e5ca253e3346f9c3a19a2abb7e295fa1d66d45eb4be26a54f0c9
  md5: 59d67241bdc9e508d2abf3f33360b38b
  depends:
  - __glibc >=2.17,<3.0.a0
  - libgcc >=13
  - openssl >=3.4.1,<4.0a0
  - python >=3.11,<3.12.0a0
  - python_abi 3.11.* *_cp311
  - tomli >=1.1.0
  license: MIT
  license_family: MIT
  purls:
  - pkg:pypi/maturin?source=hash-mapping
  size: 6472594
  timestamp: 1741886506327
- conda: https://conda.anaconda.org/conda-forge/linux-64/maturin-1.8.3-py312h6ab59e4_0.conda
  sha256: 36d04c21f72cd8f597e18e5d70fc6d085b18776f6076572813c396fcb55a2e1b
  md5: 99d42f508f2af717f27e63d607688f97
  depends:
  - __glibc >=2.17,<3.0.a0
  - libgcc >=13
  - openssl >=3.4.1,<4.0a0
  - python >=3.12,<3.13.0a0
  - python_abi 3.12.* *_cp312
  - tomli >=1.1.0
  license: MIT
  license_family: MIT
  purls:
  - pkg:pypi/maturin?source=hash-mapping
  size: 6472955
  timestamp: 1741886678732
- conda: https://conda.anaconda.org/conda-forge/noarch/mdit-py-plugins-0.4.2-pyhd8ed1ab_1.conda
  sha256: c63ed79d9745109c0a70397713b0c07f06e7d3561abcb122cfc80a141ab3b449
  md5: af2060041d4f3250a7eb6ab3ec0e549b
  depends:
  - markdown-it-py >=1.0.0,<4.0.0
  - python >=3.9
  license: MIT
  license_family: MIT
  purls:
  - pkg:pypi/mdit-py-plugins?source=hash-mapping
  size: 42180
  timestamp: 1733854816517
- conda: https://conda.anaconda.org/conda-forge/noarch/mdurl-0.1.2-pyhd8ed1ab_1.conda
  sha256: 78c1bbe1723449c52b7a9df1af2ee5f005209f67e40b6e1d3c7619127c43b1c7
  md5: 592132998493b3ff25fd7479396e8351
  depends:
  - python >=3.9
  license: MIT
  license_family: MIT
  purls:
  - pkg:pypi/mdurl?source=hash-mapping
  size: 14465
  timestamp: 1733255681319
- conda: https://conda.anaconda.org/conda-forge/linux-64/memray-1.17.1-py310hfc232cf_0.conda
  sha256: 0ce075823ef141a156bcdcfd84986c8080e311998e505a6cade924a92033ee14
  md5: ec8326eebfce6c407b1cb58b740d52fc
  depends:
  - __glibc >=2.17,<3.0.a0
  - elfutils >=0.192,<0.193.0a0
  - jinja2
  - libgcc >=13
  - libstdcxx >=13
  - libunwind >=1.6.2,<1.7.0a0
  - lz4-c >=1.10.0,<1.11.0a0
  - python >=3.10,<3.11.0a0
  - python_abi 3.10.* *_cp310
  - rich >=11.2.0
  - textual >=0.34.0
  license: Apache-2.0 AND BSD-3-Clause
  purls:
  - pkg:pypi/memray?source=hash-mapping
  size: 713336
  timestamp: 1744409983954
- conda: https://conda.anaconda.org/conda-forge/linux-64/memray-1.17.1-py311hc51bbc3_0.conda
  sha256: 2c8d1900266b659c213fabaf668ebfe081e3513ceef47842fcfa580f058e61af
  md5: 9393f7cc2cbddd935f32abaf5986f103
  depends:
  - __glibc >=2.17,<3.0.a0
  - elfutils >=0.192,<0.193.0a0
  - jinja2
  - libgcc >=13
  - libstdcxx >=13
  - libunwind >=1.6.2,<1.7.0a0
  - lz4-c >=1.10.0,<1.11.0a0
  - python >=3.11,<3.12.0a0
  - python_abi 3.11.* *_cp311
  - rich >=11.2.0
  - textual >=0.34.0
  license: Apache-2.0 AND BSD-3-Clause
  purls:
  - pkg:pypi/memray?source=hash-mapping
  size: 732897
  timestamp: 1744410092540
- conda: https://conda.anaconda.org/conda-forge/linux-64/memray-1.17.1-py312hba68c3b_0.conda
  sha256: 0a6766b459fe9e43947b35ace85e7e177d900cc33a334e432b295f566b6b2612
  md5: b94c1848d7dfe4c1b622d7b38b0bced7
  depends:
  - __glibc >=2.17,<3.0.a0
  - elfutils >=0.192,<0.193.0a0
  - jinja2
  - libgcc >=13
  - libstdcxx >=13
  - libunwind >=1.6.2,<1.7.0a0
  - lz4-c >=1.10.0,<1.11.0a0
  - python >=3.12,<3.13.0a0
  - python_abi 3.12.* *_cp312
  - rich >=11.2.0
  - textual >=0.34.0
  license: Apache-2.0 AND BSD-3-Clause
  purls:
  - pkg:pypi/memray?source=hash-mapping
  size: 717972
  timestamp: 1744410040790
- conda: https://conda.anaconda.org/conda-forge/noarch/mistune-3.1.3-pyh29332c3_0.conda
  sha256: a67484d7dd11e815a81786580f18b6e4aa2392f292f29183631a6eccc8dc37b3
  md5: 7ec6576e328bc128f4982cd646eeba85
  depends:
  - python >=3.9
  - typing_extensions
  - python
  license: BSD-3-Clause
  license_family: BSD
  purls:
  - pkg:pypi/mistune?source=hash-mapping
  size: 72749
  timestamp: 1742402716323
- conda: https://conda.anaconda.org/conda-forge/linux-64/mkl-2024.2.2-ha957f24_16.conda
  sha256: 77906b0acead8f86b489da46f53916e624897338770dbf70b04b8f673c9273c1
  md5: 1459379c79dda834673426504d52b319
  depends:
  - _openmp_mutex * *_llvm
  - _openmp_mutex >=4.5
  - llvm-openmp >=19.1.2
  - tbb 2021.*
  arch: x86_64
  platform: linux
  license: LicenseRef-IntelSimplifiedSoftwareOct2022
  license_family: Proprietary
  purls: []
  size: 124718448
  timestamp: 1730231808335
- conda: https://conda.anaconda.org/conda-forge/noarch/more-itertools-10.6.0-pyhd8ed1ab_0.conda
  sha256: e017ede184823b12a194d058924ca26e1129975cee1cae47f69d6115c0478b55
  md5: 9b1225d67235df5411dbd2c94a5876b7
  depends:
  - python >=3.9
  license: MIT
  license_family: MIT
  purls:
  - pkg:pypi/more-itertools?source=hash-mapping
  size: 58739
  timestamp: 1736883940984
- conda: https://conda.anaconda.org/conda-forge/noarch/more-itertools-10.7.0-pyhd8ed1ab_0.conda
  sha256: d0c2253dcb1da6c235797b57d29de688dabc2e48cc49645b1cff2b52b7907428
  md5: 7c65a443d58beb0518c35b26c70e201d
  depends:
  - python >=3.9
  license: MIT
  license_family: MIT
  purls:
  - pkg:pypi/more-itertools?source=hash-mapping
  size: 61359
  timestamp: 1745349566387
- conda: https://conda.anaconda.org/conda-forge/linux-64/mpc-1.3.1-h24ddda3_1.conda
  sha256: 1bf794ddf2c8b3a3e14ae182577c624fa92dea975537accff4bc7e5fea085212
  md5: aa14b9a5196a6d8dd364164b7ce56acf
  depends:
  - __glibc >=2.17,<3.0.a0
  - gmp >=6.3.0,<7.0a0
  - libgcc >=13
  - mpfr >=4.2.1,<5.0a0
  arch: x86_64
  platform: linux
  license: LGPL-3.0-or-later
  license_family: LGPL
  purls: []
  size: 116777
  timestamp: 1725629179524
- conda: https://conda.anaconda.org/conda-forge/linux-64/mpfr-4.2.1-h90cbb55_3.conda
  sha256: f25d2474dd557ca66c6231c8f5ace5af312efde1ba8290a6ea5e1732a4e669c0
  md5: 2eeb50cab6652538eee8fc0bc3340c81
  depends:
  - __glibc >=2.17,<3.0.a0
  - gmp >=6.3.0,<7.0a0
  - libgcc >=13
  arch: x86_64
  platform: linux
  license: LGPL-3.0-only
  license_family: LGPL
  purls: []
  size: 634751
  timestamp: 1725746740014
- conda: https://conda.anaconda.org/conda-forge/noarch/mpmath-1.3.0-pyhd8ed1ab_1.conda
  sha256: 7d7aa3fcd6f42b76bd711182f3776a02bef09a68c5f117d66b712a6d81368692
  md5: 3585aa87c43ab15b167b574cd73b057b
  depends:
  - python >=3.9
  license: BSD-3-Clause
  license_family: BSD
  purls:
  - pkg:pypi/mpmath?source=hash-mapping
  size: 439705
  timestamp: 1733302781386
- conda: https://conda.anaconda.org/conda-forge/noarch/mypy_extensions-1.0.0-pyha770c72_1.conda
  sha256: 1895f47b7d68581a6facde5cb13ab8c2764c2e53a76bd746f8f98910dc4e08fe
  md5: 29097e7ea634a45cc5386b95cac6568f
  depends:
  - python >=3.9
  license: MIT
  license_family: MIT
  purls:
  - pkg:pypi/mypy-extensions?source=hash-mapping
  size: 10854
  timestamp: 1733230986902
- conda: https://conda.anaconda.org/conda-forge/noarch/mypy_extensions-1.1.0-pyha770c72_0.conda
  sha256: 6ed158e4e5dd8f6a10ad9e525631e35cee8557718f83de7a4e3966b1f772c4b1
  md5: e9c622e0d00fa24a6292279af3ab6d06
  depends:
  - python >=3.9
  license: MIT
  license_family: MIT
  purls:
  - pkg:pypi/mypy-extensions?source=hash-mapping
  size: 11766
  timestamp: 1745776666688
- conda: https://conda.anaconda.org/conda-forge/noarch/myst-parser-4.0.1-pyhd8ed1ab_0.conda
  sha256: f035d0ea623f63247f0f944eb080eaa2a45fb5b7fda8947f4ac94d381ef3bf33
  md5: b528795158847039003033ee0db20e9b
  depends:
  - docutils >=0.19,<0.22
  - jinja2
  - markdown-it-py >=3.0.0,<4.0.0
  - mdit-py-plugins >=0.4.1,<1
  - python >=3.10
  - pyyaml
  - sphinx >=7,<9
  license: MIT
  license_family: MIT
  purls:
  - pkg:pypi/myst-parser?source=hash-mapping
  size: 73074
  timestamp: 1739381945342
- conda: https://conda.anaconda.org/conda-forge/noarch/natsort-8.4.0-pyh29332c3_1.conda
  sha256: 594ae12c32f163f6d312e38de41311a89e476544613df0c1d048f699721621d7
  md5: 0aa03903d33997f3886be58abc890aef
  depends:
  - python >=3.9
  - python
  license: MIT
  license_family: MIT
  purls:
  - pkg:pypi/natsort?source=hash-mapping
  size: 39002
  timestamp: 1733880463101
- conda: https://conda.anaconda.org/conda-forge/noarch/nbclient-0.10.2-pyhd8ed1ab_0.conda
  sha256: a20cff739d66c2f89f413e4ba4c6f6b59c50d5c30b5f0d840c13e8c9c2df9135
  md5: 6bb0d77277061742744176ab555b723c
  depends:
  - jupyter_client >=6.1.12
  - jupyter_core >=4.12,!=5.0.*
  - nbformat >=5.1
  - python >=3.8
  - traitlets >=5.4
  license: BSD-3-Clause
  license_family: BSD
  purls:
  - pkg:pypi/nbclient?source=hash-mapping
  size: 28045
  timestamp: 1734628936013
- conda: https://conda.anaconda.org/conda-forge/noarch/nbconvert-7.16.6-hb482800_0.conda
  sha256: 5480b7e05bf3079fcb7357a5a15a96c3a1649cc1371d0c468c806898a7e53088
  md5: aa90ea40c80d4bd3da35cb17ed668f22
  depends:
  - nbconvert-core ==7.16.6 pyh29332c3_0
  - nbconvert-pandoc ==7.16.6 hed9df3c_0
  license: BSD-3-Clause
  license_family: BSD
  purls: []
  size: 5241
  timestamp: 1738067871725
- conda: https://conda.anaconda.org/conda-forge/noarch/nbconvert-core-7.16.6-pyh29332c3_0.conda
  sha256: dcccb07c5a1acb7dc8be94330e62d54754c0e9c9cb2bb6865c8e3cfe44cf5a58
  md5: d24beda1d30748afcc87c429454ece1b
  depends:
  - beautifulsoup4
  - bleach-with-css !=5.0.0
  - defusedxml
  - importlib-metadata >=3.6
  - jinja2 >=3.0
  - jupyter_core >=4.7
  - jupyterlab_pygments
  - markupsafe >=2.0
  - mistune >=2.0.3,<4
  - nbclient >=0.5.0
  - nbformat >=5.7
  - packaging
  - pandocfilters >=1.4.1
  - pygments >=2.4.1
  - python >=3.9
  - traitlets >=5.1
  - python
  constrains:
  - pandoc >=2.9.2,<4.0.0
  - nbconvert ==7.16.6 *_0
  license: BSD-3-Clause
  license_family: BSD
  purls:
  - pkg:pypi/nbconvert?source=hash-mapping
  size: 200601
  timestamp: 1738067871724
- conda: https://conda.anaconda.org/conda-forge/noarch/nbconvert-pandoc-7.16.6-hed9df3c_0.conda
  sha256: 1e8923f1557c2ddb7bba915033cfaf8b8c1b7462c745172458102c11caee1002
  md5: 5b0afb6c52e74a7eca2cf809a874acf4
  depends:
  - nbconvert-core ==7.16.6 pyh29332c3_0
  - pandoc
  license: BSD-3-Clause
  license_family: BSD
  purls: []
  size: 5722
  timestamp: 1738067871725
- conda: https://conda.anaconda.org/conda-forge/noarch/nbformat-5.10.4-pyhd8ed1ab_1.conda
  sha256: 7a5bd30a2e7ddd7b85031a5e2e14f290898098dc85bea5b3a5bf147c25122838
  md5: bbe1963f1e47f594070ffe87cdf612ea
  depends:
  - jsonschema >=2.6
  - jupyter_core >=4.12,!=5.0.*
  - python >=3.9
  - python-fastjsonschema >=2.15
  - traitlets >=5.1
  license: BSD-3-Clause
  license_family: BSD
  purls:
  - pkg:pypi/nbformat?source=hash-mapping
  size: 100945
  timestamp: 1733402844974
- conda: https://conda.anaconda.org/conda-forge/noarch/nbsphinx-0.9.7-pyhd8ed1ab_0.conda
  sha256: eb99d3f00e6d1fd2b07bb20a721a64deab97bccf38d9abc1d4a93e389daa9fb3
  md5: 9a3844478c73b5fe288426d001453261
  depends:
  - docutils
  - jinja2
  - nbconvert
  - nbformat
  - python >=3.6
  - sphinx
  - traitlets
  license: MIT
  license_family: MIT
  purls:
  - pkg:pypi/nbsphinx?source=hash-mapping
  size: 34324
  timestamp: 1741075538022
- conda: https://conda.anaconda.org/bioconda/linux-64/ncls-0.0.68-py310h1fe012e_5.tar.bz2
  sha256: ee05d26c53a51f089225f3ebefc973f76996e8f4c12a11087713dcf90c2c177d
  md5: 6918255e83534656eeadc1e6a99bc442
  depends:
  - libgcc >=13
  - numpy
  - python >=3.10,<3.11.0a0
  - python_abi 3.10.* *_cp310
  - setuptools
  license: BSD
  purls:
  - pkg:pypi/ncls?source=hash-mapping
  size: 741364
  timestamp: 1734063847009
- conda: https://conda.anaconda.org/bioconda/linux-64/ncls-0.0.68-py311haab0aaa_5.tar.bz2
  sha256: 170afd0e1d124f764bdb63f0dde0d916e5e6e565570a049a4f70c88eda95898b
  md5: 99aacda7fdc1d6cba77f71ced632e461
  depends:
  - libgcc >=13
  - numpy
  - python >=3.11,<3.12.0a0
  - python_abi 3.11.* *_cp311
  - setuptools
  license: BSD
  purls:
  - pkg:pypi/ncls?source=hash-mapping
  size: 744722
  timestamp: 1734063906743
- conda: https://conda.anaconda.org/bioconda/linux-64/ncls-0.0.68-py312h0fa9677_5.tar.bz2
  sha256: c8f77fddf7fc93e4faaea7ca81d951621edcf580191f56a945451e5086f1d244
  md5: 37acb9a3c7074ae149c1b6c088b93773
  depends:
  - libgcc >=13
  - numpy
  - python >=3.12,<3.13.0a0
  - python_abi 3.12.* *_cp312
  - setuptools
  license: BSD
  purls:
  - pkg:pypi/ncls?source=hash-mapping
  size: 740739
  timestamp: 1734063720260
- conda: https://conda.anaconda.org/conda-forge/linux-64/ncurses-6.5-h2d0b736_3.conda
  sha256: 3fde293232fa3fca98635e1167de6b7c7fda83caf24b9d6c91ec9eefb4f4d586
  md5: 47e340acb35de30501a76c7c799c41d7
  depends:
  - __glibc >=2.17,<3.0.a0
  - libgcc >=13
  arch: x86_64
  platform: linux
  license: X11 AND BSD-3-Clause
  purls: []
  size: 891641
  timestamp: 1738195959188
- conda: https://conda.anaconda.org/conda-forge/noarch/nest-asyncio-1.6.0-pyhd8ed1ab_1.conda
  sha256: bb7b21d7fd0445ddc0631f64e66d91a179de4ba920b8381f29b9d006a42788c0
  md5: 598fd7d4d0de2455fb74f56063969a97
  depends:
  - python >=3.9
  license: BSD-2-Clause
  license_family: BSD
  purls:
  - pkg:pypi/nest-asyncio?source=hash-mapping
  size: 11543
  timestamp: 1733325673691
- conda: https://conda.anaconda.org/conda-forge/linux-64/nettle-3.9.1-h7ab15ed_0.conda
  sha256: 1ef1b7efa69c7fb4e2a36a88316f307c115713698d1c12e19f55ae57c0482995
  md5: 2bf1915cc107738811368afcb0993a59
  depends:
  - libgcc-ng >=12
  arch: x86_64
  platform: linux
  license: GPL 2 and LGPL3
  license_family: GPL
  purls: []
  size: 1011638
  timestamp: 1686309814836
- conda: https://conda.anaconda.org/conda-forge/noarch/networkx-3.4.2-pyh267e887_2.conda
  sha256: 39625cd0c9747fa5c46a9a90683b8997d8b9649881b3dc88336b13b7bdd60117
  md5: fd40bf7f7f4bc4b647dc8512053d9873
  depends:
  - python >=3.10
  - python
  constrains:
  - numpy >=1.24
  - scipy >=1.10,!=1.11.0,!=1.11.1
  - matplotlib >=3.7
  - pandas >=2.0
  license: BSD-3-Clause
  license_family: BSD
  purls: []
  size: 1265008
  timestamp: 1731521053408
- conda: https://conda.anaconda.org/conda-forge/linux-64/nlohmann_json-3.12.0-h3f2d84a_0.conda
  sha256: e2fc624d6f9b2f1b695b6be6b905844613e813aa180520e73365062683fe7b49
  md5: d76872d096d063e226482c99337209dc
  license: MIT
  license_family: MIT
  purls: []
  size: 135906
  timestamp: 1744445169928
- conda: https://conda.anaconda.org/conda-forge/noarch/nodeenv-1.9.1-pyhd8ed1ab_1.conda
  sha256: 3636eec0e60466a00069b47ce94b6d88b01419b6577d8e393da44bb5bc8d3468
  md5: 7ba3f09fceae6a120d664217e58fe686
  depends:
  - python >=3.9
  - setuptools
  license: BSD-3-Clause
  license_family: BSD
  purls:
  - pkg:pypi/nodeenv?source=hash-mapping
  size: 34574
  timestamp: 1734112236147
- conda: https://conda.anaconda.org/conda-forge/linux-64/numba-0.61.2-py310h699fe88_0.conda
  sha256: b8865af0c38ec64ebd807ba1a18606053e3c85cc8c735f1266304d265dbed517
  md5: 824facdcc7be56254cbc63fa28cb06aa
  depends:
  - __glibc >=2.17,<3.0.a0
  - _openmp_mutex >=4.5
  - libgcc >=13
  - libstdcxx >=13
  - llvmlite >=0.44.0,<0.45.0a0
  - numpy >=1.19,<3
  - numpy >=1.24
  - python >=3.10,<3.11.0a0
  - python_abi 3.10.* *_cp310
  constrains:
  - cuda-python >=11.6
  - cuda-version >=11.2
  - cudatoolkit >=11.2
  - libopenblas !=0.3.6
  - tbb >=2021.6.0
  - scipy >=1.0
  license: BSD-2-Clause
  license_family: BSD
  purls:
  - pkg:pypi/numba?source=hash-mapping
  size: 4444694
  timestamp: 1744232279110
- conda: https://conda.anaconda.org/conda-forge/linux-64/numba-0.61.2-py311h4e1c48f_0.conda
  sha256: 8a7670cef4f29c001943cb1873c95f5fd86a1c026912026789e812467b6f3cba
  md5: 70097c5dfd0217b0400277c04fe3613e
  depends:
  - __glibc >=2.17,<3.0.a0
  - _openmp_mutex >=4.5
  - libgcc >=13
  - libstdcxx >=13
  - llvmlite >=0.44.0,<0.45.0a0
  - numpy >=1.19,<3
  - numpy >=1.24
  - python >=3.11,<3.12.0a0
  - python_abi 3.11.* *_cp311
  constrains:
  - cudatoolkit >=11.2
  - cuda-version >=11.2
  - tbb >=2021.6.0
  - scipy >=1.0
  - libopenblas !=0.3.6
  - cuda-python >=11.6
  license: BSD-2-Clause
  license_family: BSD
  purls:
  - pkg:pypi/numba?source=hash-mapping
  size: 6018533
  timestamp: 1744232177403
- conda: https://conda.anaconda.org/conda-forge/linux-64/numba-0.61.2-py312h2e6246c_0.conda
  sha256: 1fa61c53a0f7ac9eaec09b7f089479383cc0b82d0f611c08c594f783d5ee90c4
  md5: be539dab9ccbe8390fc8df775a7d696d
  depends:
  - __glibc >=2.17,<3.0.a0
  - _openmp_mutex >=4.5
  - libgcc >=13
  - libstdcxx >=13
  - llvmlite >=0.44.0,<0.45.0a0
  - numpy >=1.19,<3
  - numpy >=1.24
  - python >=3.12,<3.13.0a0
  - python_abi 3.12.* *_cp312
  constrains:
  - tbb >=2021.6.0
  - cudatoolkit >=11.2
  - cuda-version >=11.2
  - cuda-python >=11.6
  - scipy >=1.0
  - libopenblas !=0.3.6
  license: BSD-2-Clause
  license_family: BSD
  purls:
  - pkg:pypi/numba?source=compressed-mapping
  size: 5892431
  timestamp: 1744232231353
- pypi: https://files.pythonhosted.org/packages/a9/a6/aa38bddc9f8d90e5ce14023f06ccbf642ab5d507da1ffafb031c0f332dc6/numerary-0.4.4-py3-none-any.whl
  name: numerary
  version: 0.4.4
  sha256: ad955ddf7f5275f8e52f5520b2d6c654cc3bf1e3ae4bfb45664c9d51b208d0c6
  requires_dist:
  - beartype~=0.15
  - pre-commit ; extra == 'dev'
  - numpy~=1.25 ; extra == 'dev'
  - sympy~=1.9 ; extra == 'dev'
  - tox~=4.0 ; extra == 'dev'
  - versioningit~=2.0 ; extra == 'dev'
  requires_python: '>=3.8'
- conda: https://conda.anaconda.org/conda-forge/linux-64/numpy-2.2.4-py310hefbff90_0.conda
  sha256: 98d7fc28869de4a43909e36317f42a1c8b2c131315b43b0d74077422b70682c3
  md5: b3a99849aa14b78d32250c0709e8792a
  depends:
  - __glibc >=2.17,<3.0.a0
  - libblas >=3.9.0,<4.0a0
  - libcblas >=3.9.0,<4.0a0
  - libgcc >=13
  - liblapack >=3.9.0,<4.0a0
  - libstdcxx >=13
  - python >=3.10,<3.11.0a0
  - python_abi 3.10.* *_cp310
  constrains:
  - numpy-base <0a0
  license: BSD-3-Clause
  license_family: BSD
  purls:
  - pkg:pypi/numpy?source=hash-mapping
  size: 7981846
  timestamp: 1742255356889
- conda: https://conda.anaconda.org/conda-forge/linux-64/numpy-2.2.4-py312h72c5963_0.conda
  sha256: 47b3b2ae21efb227db7410f2701291cf47d816fd96461bdede415d7d75d8a436
  md5: 3f2871f111d8c0abd9c3150a8627507e
  depends:
  - __glibc >=2.17,<3.0.a0
  - libblas >=3.9.0,<4.0a0
  - libcblas >=3.9.0,<4.0a0
  - libgcc >=13
  - liblapack >=3.9.0,<4.0a0
  - libstdcxx >=13
  - python >=3.12,<3.13.0a0
  - python_abi 3.12.* *_cp312
  constrains:
  - numpy-base <0a0
  arch: x86_64
  platform: linux
  license: BSD-3-Clause
  license_family: BSD
  purls:
  - pkg:pypi/numpy?source=compressed-mapping
  size: 8424727
  timestamp: 1742255434709
- conda: https://conda.anaconda.org/conda-forge/linux-64/numpy-2.2.5-py310hefbff90_0.conda
  sha256: f0c9f295a58dabdc1ff9ceadd31ab7a6e8d3c903c37f749bfd058afcb0d534ed
  md5: 5526bc875ec897f0d335e38da832b6ee
  depends:
  - __glibc >=2.17,<3.0.a0
  - libblas >=3.9.0,<4.0a0
  - libcblas >=3.9.0,<4.0a0
  - libgcc >=13
  - liblapack >=3.9.0,<4.0a0
  - libstdcxx >=13
  - python >=3.10,<3.11.0a0
  - python_abi 3.10.* *_cp310
  constrains:
  - numpy-base <0a0
  license: BSD-3-Clause
  license_family: BSD
  purls:
  - pkg:pypi/numpy?source=hash-mapping
  size: 7963864
  timestamp: 1745119540801
- conda: https://conda.anaconda.org/conda-forge/linux-64/numpy-2.2.5-py311h5d046bc_0.conda
  sha256: 66988aa1a624f7fab4f8c5ccb1b848ee52d9d36dd8eb8b3d0149657316ee53f9
  md5: df82417acd53257028de5425047ebc22
  depends:
  - __glibc >=2.17,<3.0.a0
  - libblas >=3.9.0,<4.0a0
  - libcblas >=3.9.0,<4.0a0
  - libgcc >=13
  - liblapack >=3.9.0,<4.0a0
  - libstdcxx >=13
  - python >=3.11,<3.12.0a0
  - python_abi 3.11.* *_cp311
  constrains:
  - numpy-base <0a0
  license: BSD-3-Clause
  license_family: BSD
  purls:
  - pkg:pypi/numpy?source=hash-mapping
  size: 9054544
  timestamp: 1745119332553
- conda: https://conda.anaconda.org/conda-forge/linux-64/numpy-2.2.5-py312h72c5963_0.conda
  sha256: af293ba6f715983f71543ed0111e6bb77423d409c1d13062474601257c2eebca
  md5: 505bcfc142b97010c162863c38d90016
  depends:
  - __glibc >=2.17,<3.0.a0
  - libblas >=3.9.0,<4.0a0
  - libcblas >=3.9.0,<4.0a0
  - libgcc >=13
  - liblapack >=3.9.0,<4.0a0
  - libstdcxx >=13
  - python >=3.12,<3.13.0a0
  - python_abi 3.12.* *_cp312
  constrains:
  - numpy-base <0a0
  license: BSD-3-Clause
  license_family: BSD
  purls:
  - pkg:pypi/numpy?source=hash-mapping
  size: 8543883
  timestamp: 1745119461819
- conda: https://conda.anaconda.org/conda-forge/linux-64/openssl-3.5.0-h7b32b05_0.conda
  sha256: 38285d280f84f1755b7c54baf17eccf2e3e696287954ce0adca16546b85ee62c
  md5: bb539841f2a3fde210f387d00ed4bb9d
  depends:
  - __glibc >=2.17,<3.0.a0
  - ca-certificates
  - libgcc >=13
  license: Apache-2.0
  license_family: Apache
  purls: []
  size: 3121673
  timestamp: 1744132167438
- conda: https://conda.anaconda.org/conda-forge/linux-64/openssl-3.5.0-h7b32b05_1.conda
  sha256: b4491077c494dbf0b5eaa6d87738c22f2154e9277e5293175ec187634bd808a0
  md5: de356753cfdbffcde5bb1e86e3aa6cd0
  depends:
  - __glibc >=2.17,<3.0.a0
  - ca-certificates
  - libgcc >=13
  license: Apache-2.0
  license_family: Apache
  purls: []
  size: 3117410
  timestamp: 1746223723843
- conda: https://conda.anaconda.org/conda-forge/linux-64/optree-0.15.0-py310h3788b33_0.conda
  sha256: 11365a375fccc7851e3f72da04f715a16ac60c7cf1ba4b29d5c205cb19136ee2
  md5: d3a48f9f60836a3aba05f3c87bd539a9
  depends:
  - __glibc >=2.17,<3.0.a0
  - libgcc >=13
  - libstdcxx >=13
  - python >=3.10,<3.11.0a0
  - python_abi 3.10.* *_cp310
  - typing-extensions >=4.5
  license: Apache-2.0
  license_family: Apache
  purls:
  - pkg:pypi/optree?source=hash-mapping
  size: 386999
  timestamp: 1744034424188
- conda: https://conda.anaconda.org/conda-forge/linux-64/optree-0.15.0-py311hd18a35c_0.conda
  sha256: c4b9f8fb6b83c133dc22bfb025e9412c03f5f3d19adbaa9270f1a33c137961b3
  md5: d4f6d179cdc7ee53e84cfbb1b385019b
  depends:
  - __glibc >=2.17,<3.0.a0
  - libgcc >=13
  - libstdcxx >=13
  - python >=3.11,<3.12.0a0
  - python_abi 3.11.* *_cp311
  - typing-extensions >=4.5
  license: Apache-2.0
  license_family: Apache
  purls:
  - pkg:pypi/optree?source=hash-mapping
  size: 418131
  timestamp: 1744034441620
- conda: https://conda.anaconda.org/conda-forge/linux-64/optree-0.15.0-py312h68727a3_0.conda
  sha256: b21dd4f339084a1db068b89cbc894954a3eb12f170ad646f3e8e3567438f4585
  md5: 9664a035da52d38121b1f75b27f2c471
  depends:
  - __glibc >=2.17,<3.0.a0
  - libgcc >=13
  - libstdcxx >=13
  - python >=3.12,<3.13.0a0
  - python_abi 3.12.* *_cp312
  - typing-extensions >=4.5
  license: Apache-2.0
  license_family: Apache
  purls:
  - pkg:pypi/optree?source=hash-mapping
  size: 413963
  timestamp: 1744034409842
- conda: https://conda.anaconda.org/conda-forge/linux-64/orc-2.1.1-h17f744e_1.conda
  sha256: f78b0e440baa1bf8352f3a33b678f0f2a14465fd1d7bf771aa2f8b1846006f2e
  md5: cfe9bc267c22b6d53438eff187649d43
  depends:
  - __glibc >=2.17,<3.0.a0
  - libgcc >=13
  - libprotobuf >=5.29.3,<5.29.4.0a0
  - libstdcxx >=13
  - libzlib >=1.3.1,<2.0a0
  - lz4-c >=1.10.0,<1.11.0a0
  - snappy >=1.2.1,<1.3.0a0
  - tzdata
  - zstd >=1.5.7,<1.6.0a0
  license: Apache-2.0
  license_family: Apache
  purls: []
  size: 1241124
  timestamp: 1741889606201
- conda: https://conda.anaconda.org/conda-forge/linux-64/orc-2.1.2-h17f744e_0.conda
  sha256: f6ff644e27f42f2beb877773ba3adc1228dbb43530dbe9426dd672f3b847c7c5
  md5: ef7f9897a244b2023a066c22a1089ce4
  depends:
  - __glibc >=2.17,<3.0.a0
  - libgcc >=13
  - libprotobuf >=5.29.3,<5.29.4.0a0
  - libstdcxx >=13
  - libzlib >=1.3.1,<2.0a0
  - lz4-c >=1.10.0,<1.11.0a0
  - snappy >=1.2.1,<1.3.0a0
  - tzdata
  - zstd >=1.5.7,<1.6.0a0
  license: Apache-2.0
  license_family: Apache
  purls: []
  size: 1242887
  timestamp: 1746604310927
- conda: https://conda.anaconda.org/conda-forge/linux-64/p11-kit-0.24.1-hc5aa10d_0.tar.bz2
  sha256: aa8d3887b36557ad0c839e4876c0496e0d670afe843bf5bba4a87764b868196d
  md5: 56ee94e34b71742bbdfa832c974e47a8
  depends:
  - libffi >=3.4.2,<3.5.0a0
  - libgcc-ng >=12
  - libtasn1 >=4.18.0,<5.0a0
  arch: x86_64
  platform: linux
  license: MIT
  license_family: MIT
  purls: []
  size: 4702497
  timestamp: 1654868759643
- conda: https://conda.anaconda.org/conda-forge/noarch/packaging-24.2-pyhd8ed1ab_2.conda
  sha256: da157b19bcd398b9804c5c52fc000fcb8ab0525bdb9c70f95beaa0bb42f85af1
  md5: 3bfed7e6228ebf2f7b9eaa47f1b4e2aa
  depends:
  - python >=3.8
  license: Apache-2.0
  license_family: APACHE
  purls:
  - pkg:pypi/packaging?source=hash-mapping
  size: 60164
  timestamp: 1733203368787
- conda: https://conda.anaconda.org/conda-forge/noarch/packaging-25.0-pyh29332c3_1.conda
  sha256: 289861ed0c13a15d7bbb408796af4de72c2fe67e2bcb0de98f4c3fce259d7991
  md5: 58335b26c38bf4a20f399384c33cbcf9
  depends:
  - python >=3.8
  - python
  license: Apache-2.0
  license_family: APACHE
  purls:
  - pkg:pypi/packaging?source=compressed-mapping
  size: 62477
  timestamp: 1745345660407
- conda: https://conda.anaconda.org/conda-forge/linux-64/pandas-2.2.3-py310h5eaa309_3.conda
  sha256: 43fd80e57ebc9e0c00d169aafce533c49359174dea327a7fa8ca7454628a56f7
  md5: 07697a584fab513ce895c4511f7a2403
  depends:
  - __glibc >=2.17,<3.0.a0
  - libgcc >=13
  - libstdcxx >=13
  - numpy >=1.19,<3
  - numpy >=1.22.4
  - python >=3.10,<3.11.0a0
  - python-dateutil >=2.8.2
  - python-tzdata >=2022.7
  - python_abi 3.10.* *_cp310
  - pytz >=2020.1
  constrains:
  - tabulate >=0.9.0
  - psycopg2 >=2.9.6
  - pyarrow >=10.0.1
  - numba >=0.56.4
  - xlsxwriter >=3.0.5
  - qtpy >=2.3.0
  - fastparquet >=2022.12.0
  - scipy >=1.10.0
  - sqlalchemy >=2.0.0
  - openpyxl >=3.1.0
  - html5lib >=1.1
  - s3fs >=2022.11.0
  - lxml >=4.9.2
  - odfpy >=1.4.1
  - pandas-gbq >=0.19.0
  - pytables >=3.8.0
  - fsspec >=2022.11.0
  - gcsfs >=2022.11.0
  - bottleneck >=1.3.6
  - zstandard >=0.19.0
  - pyxlsb >=1.0.10
  - xarray >=2022.12.0
  - pyreadstat >=1.2.0
  - python-calamine >=0.1.7
  - beautifulsoup4 >=4.11.2
  - xlrd >=2.0.1
  - tzdata >=2022.7
  - numexpr >=2.8.4
  - matplotlib >=3.6.3
  - blosc >=1.21.3
  - pyqt5 >=5.15.9
  license: BSD-3-Clause
  license_family: BSD
  purls:
  - pkg:pypi/pandas?source=hash-mapping
  size: 13029755
  timestamp: 1744430958318
- conda: https://conda.anaconda.org/conda-forge/linux-64/pandas-2.2.3-py311h7db5c69_3.conda
  sha256: 98cd49bfc4b803d950f9dbc4799793903aec1eaacd388c244a0b46d644159831
  md5: c9f8fe78840d5c04e61666474bd739b2
  depends:
  - __glibc >=2.17,<3.0.a0
  - libgcc >=13
  - libstdcxx >=13
  - numpy >=1.19,<3
  - numpy >=1.22.4
  - python >=3.11,<3.12.0a0
  - python-dateutil >=2.8.2
  - python-tzdata >=2022.7
  - python_abi 3.11.* *_cp311
  - pytz >=2020.1
  constrains:
  - odfpy >=1.4.1
  - numba >=0.56.4
  - qtpy >=2.3.0
  - pyarrow >=10.0.1
  - matplotlib >=3.6.3
  - beautifulsoup4 >=4.11.2
  - gcsfs >=2022.11.0
  - lxml >=4.9.2
  - bottleneck >=1.3.6
  - tabulate >=0.9.0
  - s3fs >=2022.11.0
  - zstandard >=0.19.0
  - sqlalchemy >=2.0.0
  - xlrd >=2.0.1
  - fastparquet >=2022.12.0
  - numexpr >=2.8.4
  - pyqt5 >=5.15.9
  - pytables >=3.8.0
  - pyreadstat >=1.2.0
  - fsspec >=2022.11.0
  - html5lib >=1.1
  - xarray >=2022.12.0
  - blosc >=1.21.3
  - openpyxl >=3.1.0
  - pandas-gbq >=0.19.0
  - tzdata >=2022.7
  - pyxlsb >=1.0.10
  - psycopg2 >=2.9.6
  - scipy >=1.10.0
  - python-calamine >=0.1.7
  - xlsxwriter >=3.0.5
  license: BSD-3-Clause
  license_family: BSD
  purls:
  - pkg:pypi/pandas?source=hash-mapping
  size: 15689443
  timestamp: 1744430942431
- conda: https://conda.anaconda.org/conda-forge/linux-64/pandas-2.2.3-py312hf9745cd_3.conda
  sha256: b0bed36b95757bbd269d30b2367536b802158bdf7947800ee7ae55089cfa8b9c
  md5: 2979458c23c7755683a0598fb33e7666
  depends:
  - __glibc >=2.17,<3.0.a0
  - libgcc >=13
  - libstdcxx >=13
  - numpy >=1.19,<3
  - numpy >=1.22.4
  - python >=3.12,<3.13.0a0
  - python-dateutil >=2.8.2
  - python-tzdata >=2022.7
  - python_abi 3.12.* *_cp312
  - pytz >=2020.1
  constrains:
  - tabulate >=0.9.0
  - pytables >=3.8.0
  - html5lib >=1.1
  - lxml >=4.9.2
  - gcsfs >=2022.11.0
  - odfpy >=1.4.1
  - numexpr >=2.8.4
  - psycopg2 >=2.9.6
  - fsspec >=2022.11.0
  - qtpy >=2.3.0
  - tzdata >=2022.7
  - pyarrow >=10.0.1
  - pyqt5 >=5.15.9
  - xlrd >=2.0.1
  - sqlalchemy >=2.0.0
  - xarray >=2022.12.0
  - scipy >=1.10.0
  - fastparquet >=2022.12.0
  - pyreadstat >=1.2.0
  - matplotlib >=3.6.3
  - bottleneck >=1.3.6
  - s3fs >=2022.11.0
  - zstandard >=0.19.0
  - openpyxl >=3.1.0
  - blosc >=1.21.3
  - beautifulsoup4 >=4.11.2
  - pandas-gbq >=0.19.0
  - xlsxwriter >=3.0.5
  - numba >=0.56.4
  - pyxlsb >=1.0.10
  - python-calamine >=0.1.7
  license: BSD-3-Clause
  license_family: BSD
  purls:
  - pkg:pypi/pandas?source=hash-mapping
  size: 15392153
  timestamp: 1744430987175
- conda: https://conda.anaconda.org/conda-forge/noarch/pandera-0.23.1-hd8ed1ab_0.conda
  noarch: python
  sha256: 996ad3fca1d396a3183d083cbd5d30a00cba1d31929d09924aaca1b73d7eef07
  md5: 90281a24b3ede1030f497d25f28deff3
  depends:
  - pandera-base >=0.23.1,<0.23.2.0a0
  license: MIT
  license_family: MIT
  purls: []
  size: 6988
  timestamp: 1741441142386
- conda: https://conda.anaconda.org/conda-forge/noarch/pandera-base-0.23.1-pyhd8ed1ab_0.conda
  sha256: 346522cbc5a88000c818626028881b89beb509b5f1872093e452352c9b9e5c7f
  md5: cc301a114c9d6d6fea6fc32d49aa250d
  depends:
  - numpy >=1.24.4
  - packaging >=20.0
  - pandas >=2.1.1
  - pydantic
  - python >=3.9
  - typeguard
  - typing_inspect >=0.6.0
  license: MIT
  license_family: MIT
  purls:
  - pkg:pypi/pandera?source=hash-mapping
  size: 153748
  timestamp: 1741441141466
- conda: https://conda.anaconda.org/conda-forge/linux-64/pandoc-3.6.4-ha770c72_0.conda
  sha256: 16cbcab8a6d9a0cef47b9d3ebeced8a1a75ee54d379649e6260a333d1b2f743c
  md5: 53f2cd4128fa7053bb029bbeafbe3f2e
  license: GPL-2.0-or-later
  license_family: GPL
  purls: []
  size: 21328263
  timestamp: 1742226876809
- conda: https://conda.anaconda.org/conda-forge/noarch/pandocfilters-1.5.0-pyhd8ed1ab_0.tar.bz2
  sha256: 2bb9ba9857f4774b85900c2562f7e711d08dd48e2add9bee4e1612fbee27e16f
  md5: 457c2c8c08e54905d6954e79cb5b5db9
  depends:
  - python !=3.0,!=3.1,!=3.2,!=3.3
  license: BSD-3-Clause
  license_family: BSD
  purls:
  - pkg:pypi/pandocfilters?source=hash-mapping
  size: 11627
  timestamp: 1631603397334
- conda: https://conda.anaconda.org/conda-forge/noarch/parso-0.8.4-pyhd8ed1ab_1.conda
  sha256: 17131120c10401a99205fc6fe436e7903c0fa092f1b3e80452927ab377239bcc
  md5: 5c092057b6badd30f75b06244ecd01c9
  depends:
  - python >=3.9
  license: MIT
  license_family: MIT
  purls:
  - pkg:pypi/parso?source=hash-mapping
  size: 75295
  timestamp: 1733271352153
- conda: https://conda.anaconda.org/conda-forge/linux-64/patchelf-0.17.2-h58526e2_0.conda
  sha256: eb355ac225be2f698e19dba4dcab7cb0748225677a9799e9cc8e4cadc3cb738f
  md5: ba76a6a448819560b5f8b08a9c74f415
  depends:
  - libgcc-ng >=7.5.0
  - libstdcxx-ng >=7.5.0
  arch: x86_64
  platform: linux
  license: GPL-3.0-or-later
  license_family: GPL
  purls: []
  size: 94048
  timestamp: 1673473024463
- conda: https://conda.anaconda.org/conda-forge/linux-64/patchelf-0.18.0-h3f2d84a_2.conda
  sha256: 2f1caf273c7816fcff6e8438138c29d08264f8371dc0e23f86e993ccc7e978dc
  md5: 5a6bde274af5252392b446ead19047d0
  depends:
  - __glibc >=2.17,<3.0.a0
  - libgcc >=13
  - libstdcxx >=13
  - libgcc >=13
  license: GPL-3.0-or-later
  license_family: GPL
  purls: []
  size: 136130
  timestamp: 1745559387060
- conda: https://conda.anaconda.org/conda-forge/linux-64/perl-5.32.1-7_hd590300_perl5.conda
  build_number: 7
  sha256: 9ec32b6936b0e37bcb0ed34f22ec3116e75b3c0964f9f50ecea5f58734ed6ce9
  md5: f2cfec9406850991f4e3d960cc9e3321
  depends:
  - libgcc-ng >=12
  - libxcrypt >=4.4.36
  license: GPL-1.0-or-later OR Artistic-1.0-Perl
  purls: []
  size: 13344463
  timestamp: 1703310653947
- conda: https://conda.anaconda.org/conda-forge/noarch/pexpect-4.9.0-pyhd8ed1ab_1.conda
  sha256: 202af1de83b585d36445dc1fda94266697341994d1a3328fabde4989e1b3d07a
  md5: d0d408b1f18883a944376da5cf8101ea
  depends:
  - ptyprocess >=0.5
  - python >=3.9
  license: ISC
  purls:
  - pkg:pypi/pexpect?source=compressed-mapping
  size: 53561
  timestamp: 1733302019362
- pypi: https://files.pythonhosted.org/packages/18/ec/5434c4a6012ef2ff12d0e71b6c341532686ee82d63e5101717abc24eb3f5/pgenlib-0.92.0.tar.gz
  name: pgenlib
  version: 0.92.0
  sha256: 805c87976d8371d5c33a1d87ba1bd2f08150805119b1ff0453bb2aca813b74f9
  requires_dist:
  - numpy>=1.19.0
  requires_python: '>=3.5'
- pypi: https://files.pythonhosted.org/packages/55/20/93ef95a37e1aa3c3dd2ca1cd1cba8c8849823311d034921c0ec38949ffad/Pgenlib-0.92.0-cp310-cp310-manylinux_2_17_x86_64.manylinux2014_x86_64.whl
  name: pgenlib
  version: 0.92.0
  sha256: 56cc9715c3464f2d5559f0779cf671922c7651ed2aff3b851974968b86c167f7
  requires_dist:
  - numpy>=1.19.0
  requires_python: '>=3.5'
- pypi: https://files.pythonhosted.org/packages/89/99/b692da8386ff7b0dd80cf17f1be918127e3279d8878cdadf5494b70dd4f6/Pgenlib-0.92.0-cp311-cp311-manylinux_2_17_x86_64.manylinux2014_x86_64.whl
  name: pgenlib
  version: 0.92.0
  sha256: 1875f05956d08217adbf8750598dc564741ad6bda1d8f724f45dda9b740ecf66
  requires_dist:
  - numpy>=1.19.0
  requires_python: '>=3.5'
- pypi: https://files.pythonhosted.org/packages/5b/bc/246f452431c592a2a424050e8bb9ccf494fb47613fd97c912f4d573a5e3b/phantom_types-3.0.2-py3-none-any.whl
  name: phantom-types
  version: 3.0.2
  sha256: 509cb32babae7d2d62ab3cdc36e3f11e6324ed21f2ce13c7be598377d49d4e63
  requires_dist:
  - typeguard>=4,!=4.3.*
  - typing-extensions>=4.3.0
  - numerary>=0.4.3
  - phantom-types[phonenumbers] ; extra == 'all'
  - phantom-types[pydantic] ; extra == 'all'
  - phantom-types[dateutil] ; extra == 'all'
  - phantom-types[hypothesis] ; extra == 'all'
  - python-dateutil>=2.8.2 ; extra == 'dateutil'
  - phantom-types[all] ; extra == 'docs'
  - sphinx ; extra == 'docs'
  - sphinx-autodoc-typehints ; extra == 'docs'
  - furo ; extra == 'docs'
  - hypothesis[zoneinfo]>=6.68.0 ; extra == 'hypothesis'
  - phonenumbers>=8.12.41 ; extra == 'phonenumbers'
  - pydantic>=1.9.0,<2 ; extra == 'pydantic'
  - mypy>=0.991 ; extra == 'test'
  - pytest ; extra == 'test'
  - pytest-mypy-plugins>=1.9.3 ; extra == 'test'
  - coverage ; extra == 'test'
  - phantom-types[all] ; extra == 'type-check'
  - mypy ; extra == 'type-check'
  - pytest ; extra == 'type-check'
  - types-python-dateutil ; extra == 'type-check'
  requires_python: '>=3.9'
- conda: https://conda.anaconda.org/conda-forge/noarch/pickleshare-0.7.5-pyhd8ed1ab_1004.conda
  sha256: e2ac3d66c367dada209fc6da43e645672364b9fd5f9d28b9f016e24b81af475b
  md5: 11a9d1d09a3615fc07c3faf79bc0b943
  depends:
  - python >=3.9
  license: MIT
  license_family: MIT
  purls:
  - pkg:pypi/pickleshare?source=hash-mapping
  size: 11748
  timestamp: 1733327448200
- conda: https://conda.anaconda.org/conda-forge/noarch/pkgutil-resolve-name-1.3.10-pyhd8ed1ab_2.conda
  sha256: adb2dde5b4f7da70ae81309cce6188ed3286ff280355cf1931b45d91164d2ad8
  md5: 5a5870a74432aa332f7d32180633ad05
  depends:
  - python >=3.9
  license: MIT AND PSF-2.0
  purls:
  - pkg:pypi/pkgutil-resolve-name?source=hash-mapping
  size: 10693
  timestamp: 1733344619659
- conda: https://conda.anaconda.org/conda-forge/noarch/platformdirs-4.3.7-pyh29332c3_0.conda
  sha256: ae7d3e58224d53d6b59e1f5ac5809803bb1972f0ac4fb10cd9b8c87d4122d3e0
  md5: e57da6fe54bb3a5556cf36d199ff07d8
  depends:
  - python >=3.9
  - python
  license: MIT
  license_family: MIT
  purls:
  - pkg:pypi/platformdirs?source=compressed-mapping
  size: 23291
  timestamp: 1742485085457
- conda: https://conda.anaconda.org/bioconda/linux-64/plink2-2.0.0a.6.9-h9948957_0.tar.bz2
  sha256: 8f9b2415a5035b5019ef83d2db6f6af2b9739796186a3e558a7baf69c14b0b6b
  md5: b9e94cb7fa3bb4353c68e4c553690245
  depends:
  - libgcc >=13
  - libstdcxx >=13
  license: GPL-3
  purls: []
  size: 7612061
  timestamp: 1744207773346
- conda: https://conda.anaconda.org/conda-forge/noarch/pluggy-1.5.0-pyhd8ed1ab_1.conda
  sha256: 122433fc5318816b8c69283aaf267c73d87aa2d09ce39f64c9805c9a3b264819
  md5: e9dcbce5f45f9ee500e728ae58b605b6
  depends:
  - python >=3.9
  license: MIT
  license_family: MIT
  purls:
  - pkg:pypi/pluggy?source=hash-mapping
  size: 23595
  timestamp: 1733222855563
- conda: https://conda.anaconda.org/conda-forge/linux-64/polars-1.26.0-py310hc556931_0.conda
  sha256: 4a8b1069f14bfd9f8efe761cc0715c77d5dfbefeb7d8651073e0455a5efb91be
  md5: cc98853d8d0f75ee4676c008b4148468
  depends:
  - __glibc >=2.17,<3.0.a0
  - libgcc >=13
  - numpy >=1.16.0
  - packaging
  - python >=3.10,<3.11.0a0
  - python_abi 3.10.* *_cp310
  - typing_extensions >=4.0.0
  constrains:
  - __glibc >=2.17
  license: MIT
  license_family: MIT
  purls:
  - pkg:pypi/polars?source=hash-mapping
  size: 26697507
  timestamp: 1742843824022
- conda: https://conda.anaconda.org/conda-forge/linux-64/polars-1.26.0-py311h03f6b34_0.conda
  sha256: 041e91ffa749c8f82993446ff1b0c3c0bde9931dacc03858d7549d978002d5cf
  md5: ab6a78b25f516d8abe89779bcd6a1512
  depends:
  - __glibc >=2.17,<3.0.a0
  - libgcc >=13
  - numpy >=1.16.0
  - packaging
  - python >=3.11,<3.12.0a0
  - python_abi 3.11.* *_cp311
  constrains:
  - __glibc >=2.17
  license: MIT
  license_family: MIT
  purls:
  - pkg:pypi/polars?source=hash-mapping
  size: 26872407
  timestamp: 1742844542481
- conda: https://conda.anaconda.org/conda-forge/linux-64/polars-1.26.0-py312hda0fa55_0.conda
  sha256: 0fe76d2f74437c04de3fa112f70d6aaa5ef30bbab3279fb5068c89d8d53e020f
  md5: 9b09f0e18d8c71ae0e1e34b36eeedd04
  depends:
  - __glibc >=2.17,<3.0.a0
  - libgcc >=13
  - numpy >=1.16.0
  - packaging
  - python >=3.12,<3.13.0a0
  - python_abi 3.12.* *_cp312
  constrains:
  - __glibc >=2.17
  license: MIT
  license_family: MIT
  purls:
  - pkg:pypi/polars?source=hash-mapping
  size: 26902476
  timestamp: 1742843910284
- conda: https://conda.anaconda.org/conda-forge/noarch/pooch-1.8.2-pyhd8ed1ab_1.conda
  sha256: bedda6b36e8e42b0255179446699a0cf08051e6d9d358dd0dd0e787254a3620e
  md5: b3e783e8e8ed7577cf0b6dee37d1fbac
  depends:
  - packaging >=20.0
  - platformdirs >=2.5.0
  - python >=3.9
  - requests >=2.19.0
  license: BSD-3-Clause
  license_family: BSD
  purls:
  - pkg:pypi/pooch?source=hash-mapping
  size: 54116
  timestamp: 1733421432357
- conda: https://conda.anaconda.org/conda-forge/noarch/pre-commit-4.2.0-pyha770c72_0.conda
  sha256: d0bd8cce5f31ae940934feedec107480c00f67e881bf7db9d50c6fc0216a2ee0
  md5: 17e487cc8b5507cd3abc09398cf27949
  depends:
  - cfgv >=2.0.0
  - identify >=1.0.0
  - nodeenv >=0.11.1
  - python >=3.9
  - pyyaml >=5.1
  - virtualenv >=20.10.0
  license: MIT
  license_family: MIT
  purls:
  - pkg:pypi/pre-commit?source=hash-mapping
  size: 195854
  timestamp: 1742475656293
- conda: https://conda.anaconda.org/conda-forge/linux-64/prometheus-cpp-1.3.0-ha5d0236_0.conda
  sha256: 013669433eb447548f21c3c6b16b2ed64356f726b5f77c1b39d5ba17a8a4b8bc
  md5: a83f6a2fdc079e643237887a37460668
  depends:
  - __glibc >=2.17,<3.0.a0
  - libcurl >=8.10.1,<9.0a0
  - libgcc >=13
  - libstdcxx >=13
  - libzlib >=1.3.1,<2.0a0
  - zlib
  arch: x86_64
  platform: linux
  license: MIT
  license_family: MIT
  purls: []
  size: 199544
  timestamp: 1730769112346
- conda: https://conda.anaconda.org/conda-forge/noarch/prompt-toolkit-3.0.36-pyha770c72_0.conda
  sha256: 6bd3626799c9467d7aa8ed5f95043e4cea614a1329580980ddcf40cfed3ee860
  md5: 4d79ec192e0bfd530a254006d123b9a6
  depends:
  - python >=3.6
  - wcwidth
  constrains:
  - prompt_toolkit 3.0.36
  license: BSD-3-Clause
  license_family: BSD
  purls:
  - pkg:pypi/prompt-toolkit?source=hash-mapping
  size: 271530
  timestamp: 1670414885944
- conda: https://conda.anaconda.org/conda-forge/noarch/prompt-toolkit-3.0.51-pyha770c72_0.conda
  sha256: ebc1bb62ac612af6d40667da266ff723662394c0ca78935340a5b5c14831227b
  md5: d17ae9db4dc594267181bd199bf9a551
  depends:
  - python >=3.9
  - wcwidth
  constrains:
  - prompt_toolkit 3.0.51
  license: BSD-3-Clause
  license_family: BSD
  purls:
  - pkg:pypi/prompt-toolkit?source=compressed-mapping
  size: 271841
  timestamp: 1744724188108
- conda: https://conda.anaconda.org/conda-forge/noarch/prompt_toolkit-3.0.36-hd8ed1ab_0.conda
  sha256: 8685763bf7b3299be8b1e6fccad1282217733c8fcf1d682397323e2e08a00a68
  md5: 482c15eb65dde2f899c4d68eaa938b1d
  depends:
  - prompt-toolkit >=3.0.36,<3.0.37.0a0
  license: BSD-3-Clause
  license_family: BSD
  purls: []
  size: 6372
  timestamp: 1670414891579
- conda: https://conda.anaconda.org/conda-forge/noarch/prompt_toolkit-3.0.51-hd8ed1ab_0.conda
  sha256: 936189f0373836c1c77cd2d6e71ba1e583e2d3920bf6d015e96ee2d729b5e543
  md5: 1e61ab85dd7c60e5e73d853ea035dc29
  depends:
  - prompt-toolkit >=3.0.51,<3.0.52.0a0
  license: BSD-3-Clause
  license_family: BSD
  purls:
  - pkg:pypi/prompt-toolkit?source=compressed-mapping
  size: 7182
  timestamp: 1744724189376
- conda: https://conda.anaconda.org/conda-forge/linux-64/psutil-7.0.0-py312h66e93f0_0.conda
  sha256: 158047d7a80e588c846437566d0df64cec5b0284c7184ceb4f3c540271406888
  md5: 8e30db4239508a538e4a3b3cdf5b9616
  depends:
  - __glibc >=2.17,<3.0.a0
  - libgcc >=13
  - python >=3.12,<3.13.0a0
  - python_abi 3.12.* *_cp312
  license: BSD-3-Clause
  license_family: BSD
  purls:
  - pkg:pypi/psutil?source=hash-mapping
  size: 466219
  timestamp: 1740663246825
- conda: https://conda.anaconda.org/conda-forge/noarch/ptyprocess-0.7.0-pyhd8ed1ab_1.conda
  sha256: a7713dfe30faf17508ec359e0bc7e0983f5d94682492469bd462cdaae9c64d83
  md5: 7d9daffbb8d8e0af0f769dbbcd173a54
  depends:
  - python >=3.9
  license: ISC
  purls:
  - pkg:pypi/ptyprocess?source=hash-mapping
  size: 19457
  timestamp: 1733302371990
- conda: https://conda.anaconda.org/conda-forge/noarch/pure_eval-0.2.3-pyhd8ed1ab_1.conda
  sha256: 71bd24600d14bb171a6321d523486f6a06f855e75e547fa0cb2a0953b02047f0
  md5: 3bfdfb8dbcdc4af1ae3f9a8eb3948f04
  depends:
  - python >=3.9
  license: MIT
  license_family: MIT
  purls:
  - pkg:pypi/pure-eval?source=hash-mapping
  size: 16668
  timestamp: 1733569518868
- conda: https://conda.anaconda.org/conda-forge/noarch/py-cpuinfo-9.0.0-pyhd8ed1ab_1.conda
  sha256: 6d8f03c13d085a569fde931892cded813474acbef2e03381a1a87f420c7da035
  md5: 46830ee16925d5ed250850503b5dc3a8
  depends:
  - python >=3.9
  license: MIT
  license_family: MIT
  purls:
  - pkg:pypi/py-cpuinfo?source=hash-mapping
  size: 25766
  timestamp: 1733236452235
- conda: https://conda.anaconda.org/conda-forge/linux-64/py-spy-0.4.0-h4c5a871_1.conda
  sha256: 764e3f22c43a175e46116d5f3dd19539ab52adfa725fd81b623a0c3090b83f5a
  md5: aee51398c14a56bb59ede1968418917f
  depends:
  - __glibc >=2.17,<3.0.a0
  - libgcc >=13
  - libunwind >=1.6.2,<1.7.0a0
  constrains:
  - __glibc >=2.17
  arch: x86_64
  platform: linux
  license: MIT
  license_family: MIT
  purls: []
  size: 1691209
  timestamp: 1731026762275
- conda: https://conda.anaconda.org/conda-forge/linux-64/pyarrow-19.0.1-py310hff52083_0.conda
  sha256: 0e9fcf42e2a2563eb071d8b6a6809fa4067cceec5dd3989787a7b354bf3e1a62
  md5: 96aab335d44df02cd3aaba0c7dd1a645
  depends:
  - libarrow-acero 19.0.1.*
  - libarrow-dataset 19.0.1.*
  - libarrow-substrait 19.0.1.*
  - libparquet 19.0.1.*
  - pyarrow-core 19.0.1 *_0_*
  - python >=3.10,<3.11.0a0
  - python_abi 3.10.* *_cp310
  license: Apache-2.0
  license_family: APACHE
  purls: []
  size: 25359
  timestamp: 1739792670797
- conda: https://conda.anaconda.org/conda-forge/linux-64/pyarrow-19.0.1-py312h7900ff3_0.conda
  sha256: 82a0b6ef00473c134ff32138a6fe1f6edc600f362f2007d33d6c6723e220a83d
  md5: 972f2a7f04b117accc08a11469c2cb6e
  depends:
  - libarrow-acero 19.0.1.*
  - libarrow-dataset 19.0.1.*
  - libarrow-substrait 19.0.1.*
  - libparquet 19.0.1.*
  - pyarrow-core 19.0.1 *_0_*
  - python >=3.12,<3.13.0a0
  - python_abi 3.12.* *_cp312
  license: Apache-2.0
  license_family: APACHE
  purls: []
  size: 25300
  timestamp: 1739792645286
- conda: https://conda.anaconda.org/conda-forge/linux-64/pyarrow-20.0.0-py310hff52083_0.conda
  sha256: 8b2496e8c8c775af90ec91226266297bf655d31451a3dabe38568626c211c27a
  md5: e66347b55094a2cba9551ec4524fd136
  depends:
  - libarrow-acero 20.0.0.*
  - libarrow-dataset 20.0.0.*
  - libarrow-substrait 20.0.0.*
  - libparquet 20.0.0.*
  - pyarrow-core 20.0.0 *_0_*
  - python >=3.10,<3.11.0a0
  - python_abi 3.10.* *_cp310
  license: Apache-2.0
  purls: []
  size: 25830
  timestamp: 1746001231225
- conda: https://conda.anaconda.org/conda-forge/linux-64/pyarrow-20.0.0-py311h38be061_0.conda
  sha256: bafc2ab98dc936633eef17203fda702f84321bef47ae39b2588fb848ac44d832
  md5: db68146cca95fbbb357c1d90fc1568b8
  depends:
  - libarrow-acero 20.0.0.*
  - libarrow-dataset 20.0.0.*
  - libarrow-substrait 20.0.0.*
  - libparquet 20.0.0.*
  - pyarrow-core 20.0.0 *_0_*
  - python >=3.11,<3.12.0a0
  - python_abi 3.11.* *_cp311
  license: Apache-2.0
  purls: []
  size: 25804
  timestamp: 1746000756402
- conda: https://conda.anaconda.org/conda-forge/linux-64/pyarrow-20.0.0-py312h7900ff3_0.conda
  sha256: f7b08ff9ef4626e19a3cd08165ca1672675168fa9af9c2b0d2a5c104c71baf01
  md5: 57b626b4232b77ee6410c7c03a99774d
  depends:
  - libarrow-acero 20.0.0.*
  - libarrow-dataset 20.0.0.*
  - libarrow-substrait 20.0.0.*
  - libparquet 20.0.0.*
  - pyarrow-core 20.0.0 *_0_*
  - python >=3.12,<3.13.0a0
  - python_abi 3.12.* *_cp312
  license: Apache-2.0
  license_family: APACHE
  purls: []
  size: 25757
  timestamp: 1746001175919
- conda: https://conda.anaconda.org/conda-forge/linux-64/pyarrow-core-19.0.1-py310hac404ae_0_cpu.conda
  sha256: b5c63e67ebc1ae151e728759f96fc01b818f6b7de0ee62526448bdd9d85caa47
  md5: 08bfbf49d206e2fbcccd7b92d2526a2a
  depends:
  - __glibc >=2.17,<3.0.a0
  - libarrow 19.0.1.* *cpu
  - libgcc >=13
  - libstdcxx >=13
  - libzlib >=1.3.1,<2.0a0
  - python >=3.10,<3.11.0a0
  - python_abi 3.10.* *_cp310
  constrains:
  - numpy >=1.21,<3
  - apache-arrow-proc =*=cpu
  license: Apache-2.0
  license_family: APACHE
  purls:
  - pkg:pypi/pyarrow?source=hash-mapping
  size: 4672057
  timestamp: 1739792491899
- conda: https://conda.anaconda.org/conda-forge/linux-64/pyarrow-core-19.0.1-py312h01725c0_0_cpu.conda
  sha256: b2d397ee72a8e33aa1b2bcaa525b3bfc1dad333a631e668e54bcdcf275b3d69b
  md5: 227543d1eef90da786f0c63bd0787839
  depends:
  - __glibc >=2.17,<3.0.a0
  - libarrow 19.0.1.* *cpu
  - libgcc >=13
  - libstdcxx >=13
  - libzlib >=1.3.1,<2.0a0
  - python >=3.12,<3.13.0a0
  - python_abi 3.12.* *_cp312
  constrains:
  - numpy >=1.21,<3
  - apache-arrow-proc =*=cpu
  license: Apache-2.0
  license_family: APACHE
  purls:
  - pkg:pypi/pyarrow?source=hash-mapping
  size: 5203933
  timestamp: 1739792285799
- conda: https://conda.anaconda.org/conda-forge/linux-64/pyarrow-core-20.0.0-py310hac404ae_0_cpu.conda
  sha256: c96fc4d91fbb1b133e35bdeb3ce96874e0a7a385331b3b7a2c298da9b98180bf
  md5: 01d158af8c0d9c2abc09a29ac39284a5
  depends:
  - __glibc >=2.17,<3.0.a0
  - libarrow 20.0.0.* *cpu
  - libgcc >=13
  - libstdcxx >=13
  - libzlib >=1.3.1,<2.0a0
  - python >=3.10,<3.11.0a0
  - python_abi 3.10.* *_cp310
  constrains:
  - apache-arrow-proc * cpu
  - numpy >=1.21,<3
  license: Apache-2.0
  purls:
  - pkg:pypi/pyarrow?source=hash-mapping
  size: 4644381
  timestamp: 1746000749034
- conda: https://conda.anaconda.org/conda-forge/linux-64/pyarrow-core-20.0.0-py311h4854187_0_cpu.conda
  sha256: 95b107f7f5b635f690385ded00b07d7fb619141caa78e8550344dbe6818c1379
  md5: 74b6c9bcba2625faea89bae1efb15992
  depends:
  - __glibc >=2.17,<3.0.a0
  - libarrow 20.0.0.* *cpu
  - libgcc >=13
  - libstdcxx >=13
  - libzlib >=1.3.1,<2.0a0
  - python >=3.11,<3.12.0a0
  - python_abi 3.11.* *_cp311
  constrains:
  - apache-arrow-proc * cpu
  - numpy >=1.21,<3
  license: Apache-2.0
  purls:
  - pkg:pypi/pyarrow?source=hash-mapping
  size: 5234860
  timestamp: 1746000791049
- conda: https://conda.anaconda.org/conda-forge/linux-64/pyarrow-core-20.0.0-py312h01725c0_0_cpu.conda
  sha256: afd636ecaea60e1ebb422b1a3e5a5b8f6f28da3311b7079cbd5caa4464a50a48
  md5: 9b1b453cdb91a2f24fb0257bbec798af
  depends:
  - __glibc >=2.17,<3.0.a0
  - libarrow 20.0.0.* *cpu
  - libgcc >=13
  - libstdcxx >=13
  - libzlib >=1.3.1,<2.0a0
  - python >=3.12,<3.13.0a0
  - python_abi 3.12.* *_cp312
  constrains:
  - apache-arrow-proc * cpu
  - numpy >=1.21,<3
  license: Apache-2.0
  license_family: APACHE
  purls:
  - pkg:pypi/pyarrow?source=hash-mapping
  size: 4658639
  timestamp: 1746000738593
- conda: https://conda.anaconda.org/bioconda/linux-64/pybigwig-0.3.24-py310h95e9690_0.tar.bz2
  sha256: cabde48646c94d00193aa6df22ac50d1d16846f4684acea6efe55178236a9923
  md5: defb5ccc7c44a71a6d60895300f8b7e4
  depends:
  - libcurl >=8.11.1,<9.0a0
  - libgcc >=13
  - libzlib >=1.3.1,<2.0a0
  - numpy >=1.21,<3
  - numpy >=2.2.2,<3.0a0
  - python >=3.10,<3.11.0a0
  - python_abi 3.10.* *_cp310
  license: MIT
  license_family: MIT
  purls:
  - pkg:pypi/pybigwig?source=hash-mapping
  size: 76738
  timestamp: 1738010861954
- conda: https://conda.anaconda.org/bioconda/linux-64/pybigwig-0.3.24-py311hd8c7dd8_0.tar.bz2
  sha256: 087ba216dc3d0380ec223c0a221391732056fd400cb33c39d5b21dbd3d23de30
  md5: 3989fa0d9ff4afe8d15efd06153bcb1d
  depends:
  - libcurl >=8.11.1,<9.0a0
  - libgcc >=13
  - libzlib >=1.3.1,<2.0a0
  - numpy >=1.21,<3
  - numpy >=2.2.2,<3.0a0
  - python >=3.11,<3.12.0a0
  - python_abi 3.11.* *_cp311
  license: MIT
  license_family: MIT
  purls:
  - pkg:pypi/pybigwig?source=hash-mapping
  size: 80586
  timestamp: 1738010820236
- conda: https://conda.anaconda.org/bioconda/linux-64/pybigwig-0.3.24-py312h0e9d276_0.tar.bz2
  sha256: 6a0e65ee7bd9b2f4d6611c4fe9184ec72718f9c6b260558773da2688d0a8832e
  md5: dc58861363cb3a8b3daaf4f9bfa6e1d7
  depends:
  - libcurl >=8.11.1,<9.0a0
  - libgcc >=13
  - libzlib >=1.3.1,<2.0a0
  - numpy >=1.21,<3
  - numpy >=2.2.2,<3.0a0
  - python >=3.12,<3.13.0a0
  - python_abi 3.12.* *_cp312
  arch: x86_64
  platform: linux
  license: MIT
  license_family: MIT
  purls:
  - pkg:pypi/pybigwig?source=hash-mapping
  size: 80021
  timestamp: 1738010907848
- conda: https://conda.anaconda.org/conda-forge/noarch/pybind11-2.13.6-pyh1ec8472_2.conda
  sha256: 27f888492af3d5ab19553f263b0015bf3766a334668b5b3a79c7dc0416e603c1
  md5: 8088a5e7b2888c780738c3130f2a969d
  depends:
  - pybind11-global 2.13.6 *_2
  - python
  constrains:
  - pybind11-abi ==4
  license: BSD-3-Clause
  license_family: BSD
  purls:
  - pkg:pypi/pybind11?source=hash-mapping
  size: 186375
  timestamp: 1730237816231
- conda: https://conda.anaconda.org/conda-forge/noarch/pybind11-global-2.13.6-pyh415d2e4_2.conda
  sha256: 9ff0d61d86878f81779bdb7e47656a75feaab539893462cff29b8ec353026d81
  md5: 120541563e520d12d8e39abd7de9092c
  depends:
  - __unix
  - python
  constrains:
  - pybind11-abi ==4
  license: BSD-3-Clause
  license_family: BSD
  purls:
  - pkg:pypi/pybind11-global?source=hash-mapping
  size: 179139
  timestamp: 1730237481227
- conda: https://conda.anaconda.org/conda-forge/noarch/pycparser-2.22-pyh29332c3_1.conda
  sha256: 79db7928d13fab2d892592223d7570f5061c192f27b9febd1a418427b719acc6
  md5: 12c566707c80111f9799308d9e265aef
  depends:
  - python >=3.9
  - python
  license: BSD-3-Clause
  license_family: BSD
  purls: []
  size: 110100
  timestamp: 1733195786147
- conda: https://conda.anaconda.org/conda-forge/noarch/pydantic-2.11.3-pyh3cfb1c2_0.conda
  sha256: 89183785b09ebe9f9e65710057d7c41e9d21d4a9ad05e068850e18669655d5a8
  md5: 3c6f7f8ae9b9c177ad91ccc187912756
  depends:
  - annotated-types >=0.6.0
  - pydantic-core 2.33.1
  - python >=3.9
  - typing-extensions >=4.6.1
  - typing-inspection >=0.4.0
  - typing_extensions >=4.12.2
  license: MIT
  license_family: MIT
  purls:
  - pkg:pypi/pydantic?source=compressed-mapping
  size: 306616
  timestamp: 1744192311966
- conda: https://conda.anaconda.org/conda-forge/linux-64/pydantic-core-2.33.1-py310hc1293b2_0.conda
  sha256: 76992a2b50b98a43b66be401998b0b71f4bbb3cc0db456309263a604dddff086
  md5: 24460b8a58d6d491be4088ffb5343f4b
  depends:
  - python
  - typing-extensions >=4.6.0,!=4.7.0
  - __glibc >=2.17,<3.0.a0
  - libgcc >=13
  - python_abi 3.10.* *_cp310
  constrains:
  - __glibc >=2.17
  arch: x86_64
  platform: linux
  license: MIT
  license_family: MIT
  purls:
  - pkg:pypi/pydantic-core?source=hash-mapping
  size: 1902786
  timestamp: 1743607633470
- conda: https://conda.anaconda.org/conda-forge/linux-64/pydantic-core-2.33.1-py311h687327b_0.conda
  sha256: f293f7f2d0fe11c8334b3671944b310c13c1552dbe25ea93043d09bede814cd5
  md5: 778b623dbbec0be25624b5ebd405a0a8
  depends:
  - python
  - typing-extensions >=4.6.0,!=4.7.0
  - __glibc >=2.17,<3.0.a0
  - libgcc >=13
  - python_abi 3.11.* *_cp311
  constrains:
  - __glibc >=2.17
  license: MIT
  license_family: MIT
  purls:
  - pkg:pypi/pydantic-core?source=hash-mapping
  size: 1909591
  timestamp: 1743607639873
- conda: https://conda.anaconda.org/conda-forge/linux-64/pydantic-core-2.33.1-py312h3b7be25_0.conda
  sha256: 281dc40103c324309bf62cf9ed861f38e949b8b1da786f25e5ad199a86a67a6d
  md5: 4767e28fcbf646ffc18ef4021534c415
  depends:
  - python
  - typing-extensions >=4.6.0,!=4.7.0
  - __glibc >=2.17,<3.0.a0
  - libgcc >=13
  - python_abi 3.12.* *_cp312
  constrains:
  - __glibc >=2.17
  arch: x86_64
  platform: linux
  license: MIT
  license_family: MIT
  purls:
  - pkg:pypi/pydantic-core?source=hash-mapping
  size: 1900701
  timestamp: 1743607634677
- conda: https://conda.anaconda.org/conda-forge/noarch/pydata-sphinx-theme-0.15.4-pyhd8ed1ab_0.conda
  sha256: 5ec877142ded763061e114e787a4e201c2fb3f0b1db2f04ace610a1187bb34ae
  md5: c7c50dd5192caa58a05e6a4248a27acb
  depends:
  - accessible-pygments
  - babel
  - beautifulsoup4
  - docutils !=0.17.0
  - packaging
  - pygments >=2.7
  - python >=3.9
  - sphinx >=5.0
  - typing_extensions
  license: BSD-3-Clause
  license_family: BSD
  purls:
  - pkg:pypi/pydata-sphinx-theme?source=hash-mapping
  size: 1393462
  timestamp: 1719344980505
- conda: https://conda.anaconda.org/conda-forge/noarch/pygments-2.19.1-pyhd8ed1ab_0.conda
  sha256: 28a3e3161390a9d23bc02b4419448f8d27679d9e2c250e29849e37749c8de86b
  md5: 232fb4577b6687b2d503ef8e254270c9
  depends:
  - python >=3.9
  license: BSD-2-Clause
  license_family: BSD
  purls:
  - pkg:pypi/pygments?source=hash-mapping
  size: 888600
  timestamp: 1736243563082
- conda: https://conda.anaconda.org/bioconda/noarch/pyranges-0.1.4-pyhdfd78af_0.tar.bz2
  sha256: 754aaf7640b8bb88cd0094d11dfb46ba35e6165d3f5aef45610364e1b1a721bc
  md5: e852313fd0726adb6d01349a4448ffed
  depends:
  - importlib-metadata
  - natsort
  - ncls >=0.0.63
  - pandas
  - python >=3
  - sorted_nearest >=0.0.33
  - tabulate
  license: MIT
  license_family: MIT
  purls:
  - pkg:pypi/pyranges?source=hash-mapping
  size: 1488324
  timestamp: 1741965990888
- conda: https://conda.anaconda.org/bioconda/linux-64/pysam-0.23.0-py310h64e62c9_0.tar.bz2
  sha256: a6313ee84df3b44a30fb594d5ef2f2e59b0984b9c631baf2560f561d71627e5e
  md5: f04bd0d137ca5bdb9c6073b28e35ea0e
  depends:
  - bzip2 >=1.0.8,<2.0a0
  - libcurl >=8.11.1,<9.0a0
  - libdeflate >=1.22,<1.23.0a0
  - libgcc >=13
  - liblzma >=5.6.4,<6.0a0
  - libzlib >=1.3.1,<2.0a0
  - openssl >=3.4.0,<4.0a0
  - python >=3.10,<3.11.0a0
  - python_abi 3.10.* *_cp310
  license: MIT
  size: 4854278
  timestamp: 1738750706531
- conda: https://conda.anaconda.org/bioconda/linux-64/pysam-0.23.0-py311hb456a96_0.tar.bz2
  sha256: 36835cf2921f7da172adcd763a68ebaf3ef95ba7859fd053cd2a64960ceba19b
  md5: 9aeae8564fe6797bb4c9c2b754f6ef92
  depends:
  - bzip2 >=1.0.8,<2.0a0
  - libcurl >=8.11.1,<9.0a0
  - libdeflate >=1.22,<1.23.0a0
  - libgcc >=13
  - liblzma >=5.6.4,<6.0a0
  - libzlib >=1.3.1,<2.0a0
  - openssl >=3.4.0,<4.0a0
  - python >=3.11,<3.12.0a0
  - python_abi 3.11.* *_cp311
  license: MIT
  size: 4787944
  timestamp: 1738750807761
- conda: https://conda.anaconda.org/bioconda/linux-64/pysam-0.23.0-py312h47d5410_0.tar.bz2
  sha256: d31262384ac3d9a8455e9e3c03a86761d3e204f1cdcc272282f08e706bf114ef
  md5: a052fd1e5aa97c98ece7f35ca8124ad2
  depends:
  - bzip2 >=1.0.8,<2.0a0
  - libcurl >=8.11.1,<9.0a0
  - libdeflate >=1.22,<1.23.0a0
  - libgcc >=13
  - liblzma >=5.6.4,<6.0a0
  - libzlib >=1.3.1,<2.0a0
  - openssl >=3.4.0,<4.0a0
  - python >=3.12,<3.13.0a0
  - python_abi 3.12.* *_cp312
  license: MIT
  size: 4918675
  timestamp: 1738750912826
- conda: https://conda.anaconda.org/conda-forge/noarch/pysocks-1.7.1-pyha55dd90_7.conda
  sha256: ba3b032fa52709ce0d9fd388f63d330a026754587a2f461117cac9ab73d8d0d8
  md5: 461219d1a5bd61342293efa2c0c90eac
  depends:
  - __unix
  - python >=3.9
  license: BSD-3-Clause
  license_family: BSD
  purls:
  - pkg:pypi/pysocks?source=hash-mapping
  size: 21085
  timestamp: 1733217331982
- conda: https://conda.anaconda.org/conda-forge/noarch/pytest-8.3.5-pyhd8ed1ab_0.conda
  sha256: 963524de7340c56615583ba7b97a6beb20d5c56a59defb59724dc2a3105169c9
  md5: c3c9316209dec74a705a36797970c6be
  depends:
  - colorama
  - exceptiongroup >=1.0.0rc8
  - iniconfig
  - packaging
  - pluggy <2,>=1.5
  - python >=3.9
  - tomli >=1
  constrains:
  - pytest-faulthandler >=2
  license: MIT
  license_family: MIT
  purls:
  - pkg:pypi/pytest?source=hash-mapping
  size: 259816
  timestamp: 1740946648058
- conda: https://conda.anaconda.org/conda-forge/noarch/pytest-benchmark-5.1.0-pyhd8ed1ab_2.conda
  sha256: 9e7fe58fc640d01873bf1f91dd2fece7673e30b65ddcf2a2036d1973c2cafa15
  md5: 38514fe02b31d5c467dee0963146f6cd
  depends:
  - py-cpuinfo
  - pytest >=8.1
  - python >=3.9
  license: BSD-2-Clause
  license_family: BSD
  purls:
  - pkg:pypi/pytest-benchmark?source=hash-mapping
  size: 43525
  timestamp: 1744833652930
- conda: https://conda.anaconda.org/conda-forge/noarch/pytest-cases-3.8.6-pyhd8ed1ab_1.conda
  sha256: f407c3f760cb463bce6fee1175e67edb29647adb8d85b429042bd954dcfbfc52
  md5: 565ccf83ff46f2f73a59772964dd5f1e
  depends:
  - decopatch >=1.4.8
  - makefun >=1.9.5
  - pytest >=2
  - python >=3.9
  license: BSD-3-Clause
  license_family: BSD
  purls:
  - pkg:pypi/pytest-cases?source=hash-mapping
  size: 87673
  timestamp: 1742570703248
- conda: https://conda.anaconda.org/conda-forge/noarch/pytest-cov-6.1.1-pyhd8ed1ab_0.conda
  sha256: 9961a1524f63d10bc29efdc52013ec06b0e95fb2619a250e250ff3618261d5cd
  md5: 1e35d8f975bc0e984a19819aa91c440a
  depends:
  - coverage >=7.5
  - pytest >=4.6
  - python >=3.9
  - toml
  license: MIT
  license_family: MIT
  purls:
  - pkg:pypi/pytest-cov?source=hash-mapping
  size: 27565
  timestamp: 1743886993683
- conda: https://conda.anaconda.org/conda-forge/linux-64/python-3.10.17-hd6af730_0_cpython.conda
  sha256: 0ae32507817402bfad08fbf0f4a9b5ae26859d5390b98bc939da85fd0bd4239f
  md5: 7bb89638dae9ce1b8e051d0b721e83c2
  depends:
  - __glibc >=2.17,<3.0.a0
  - bzip2 >=1.0.8,<2.0a0
  - ld_impl_linux-64 >=2.36.1
  - libexpat >=2.7.0,<3.0a0
  - libffi >=3.4,<4.0a0
  - libgcc >=13
  - liblzma >=5.8.1,<6.0a0
  - libnsl >=2.0.1,<2.1.0a0
  - libsqlite >=3.49.1,<4.0a0
  - libuuid >=2.38.1,<3.0a0
  - libxcrypt >=4.4.36
  - libzlib >=1.3.1,<2.0a0
  - ncurses >=6.5,<7.0a0
  - openssl >=3.5.0,<4.0a0
  - readline >=8.2,<9.0a0
  - tk >=8.6.13,<8.7.0a0
  - tzdata
  constrains:
  - python_abi 3.10.* *_cp310
  license: Python-2.0
  purls: []
  size: 25058210
  timestamp: 1744324903492
- conda: https://conda.anaconda.org/conda-forge/linux-64/python-3.11.12-h9e4cc4f_0_cpython.conda
  sha256: 028a03968eb101a681fa4966b2c52e93c8db1e934861f8d108224f51ba2c1bc9
  md5: b61d4fbf583b8393d9d00ec106ad3658
  depends:
  - __glibc >=2.17,<3.0.a0
  - bzip2 >=1.0.8,<2.0a0
  - ld_impl_linux-64 >=2.36.1
  - libexpat >=2.7.0,<3.0a0
  - libffi >=3.4.6,<3.5.0a0
  - libgcc >=13
  - liblzma >=5.8.1,<6.0a0
  - libnsl >=2.0.1,<2.1.0a0
  - libsqlite >=3.49.1,<4.0a0
  - libuuid >=2.38.1,<3.0a0
  - libxcrypt >=4.4.36
  - libzlib >=1.3.1,<2.0a0
  - ncurses >=6.5,<7.0a0
  - openssl >=3.5.0,<4.0a0
  - readline >=8.2,<9.0a0
  - tk >=8.6.13,<8.7.0a0
  - tzdata
  constrains:
  - python_abi 3.11.* *_cp311
  license: Python-2.0
  purls: []
  size: 30545496
  timestamp: 1744325586785
- conda: https://conda.anaconda.org/conda-forge/linux-64/python-3.12.10-h9e4cc4f_0_cpython.conda
  sha256: 4dc1da115805bd353bded6ab20ff642b6a15fcc72ac2f3de0e1d014ff3612221
  md5: a41d26cd4d47092d683915d058380dec
  depends:
  - __glibc >=2.17,<3.0.a0
  - bzip2 >=1.0.8,<2.0a0
  - ld_impl_linux-64 >=2.36.1
  - libexpat >=2.7.0,<3.0a0
  - libffi >=3.4.6,<3.5.0a0
  - libgcc >=13
  - liblzma >=5.8.1,<6.0a0
  - libnsl >=2.0.1,<2.1.0a0
  - libsqlite >=3.49.1,<4.0a0
  - libuuid >=2.38.1,<3.0a0
  - libxcrypt >=4.4.36
  - libzlib >=1.3.1,<2.0a0
  - ncurses >=6.5,<7.0a0
  - openssl >=3.5.0,<4.0a0
  - readline >=8.2,<9.0a0
  - tk >=8.6.13,<8.7.0a0
  - tzdata
  constrains:
  - python_abi 3.12.* *_cp312
  arch: x86_64
  platform: linux
  license: Python-2.0
  purls: []
  size: 31279179
  timestamp: 1744325164633
- conda: https://conda.anaconda.org/conda-forge/noarch/python-dateutil-2.9.0.post0-pyhff2d567_1.conda
  sha256: a50052536f1ef8516ed11a844f9413661829aa083304dc624c5925298d078d79
  md5: 5ba79d7c71f03c678c8ead841f347d6e
  depends:
  - python >=3.9
  - six >=1.5
  license: Apache-2.0
  license_family: APACHE
  purls:
  - pkg:pypi/python-dateutil?source=hash-mapping
  size: 222505
  timestamp: 1733215763718
- conda: https://conda.anaconda.org/conda-forge/noarch/python-fastjsonschema-2.21.1-pyhd8ed1ab_0.conda
  sha256: 1b09a28093071c1874862422696429d0d35bd0b8420698003ac004746c5e82a2
  md5: 38e34d2d1d9dca4fb2b9a0a04f604e2c
  depends:
  - python >=3.9
  license: BSD-3-Clause
  license_family: BSD
  purls:
  - pkg:pypi/fastjsonschema?source=hash-mapping
  size: 226259
  timestamp: 1733236073335
- conda: https://conda.anaconda.org/conda-forge/noarch/python-tzdata-2025.2-pyhd8ed1ab_0.conda
  sha256: e8392a8044d56ad017c08fec2b0eb10ae3d1235ac967d0aab8bd7b41c4a5eaf0
  md5: 88476ae6ebd24f39261e0854ac244f33
  depends:
  - python >=3.9
  license: Apache-2.0
  license_family: APACHE
  purls:
  - pkg:pypi/tzdata?source=compressed-mapping
  size: 144160
  timestamp: 1742745254292
- conda: https://conda.anaconda.org/conda-forge/linux-64/python_abi-3.10-6_cp310.conda
  build_number: 6
  sha256: 716287b4c15fb9a78b49a627dd7057c9fc7a29c6d4056b506fc84dab2cd2ca85
  md5: 01f0f2104b8466714804a72e511de599
  constrains:
  - python 3.10.* *_cpython
  license: BSD-3-Clause
  license_family: BSD
  purls: []
  size: 6858
  timestamp: 1743483189130
- conda: https://conda.anaconda.org/conda-forge/linux-64/python_abi-3.12-6_cp312.conda
  build_number: 6
  sha256: 09aff7ca31d1dbee63a504dba89aefa079b7c13a50dae18e1fe40a40ea71063e
  md5: 95bd67b1113859774c30418e8481f9d8
  constrains:
  - python 3.12.* *_cpython
  license: BSD-3-Clause
  license_family: BSD
  purls: []
  size: 6872
  timestamp: 1743483197238
- conda: https://conda.anaconda.org/conda-forge/noarch/python_abi-3.10-7_cp310.conda
  build_number: 7
  sha256: 1316c66889313d9caebcfa5d5e9e6af25f8ba09396fc1bc196a08a3febbbabb8
  md5: 44e871cba2b162368476a84b8d040b6c
  constrains:
  - python 3.10.* *_cpython
  license: BSD-3-Clause
  license_family: BSD
  purls: []
  size: 6974
  timestamp: 1745258864549
- conda: https://conda.anaconda.org/conda-forge/noarch/python_abi-3.11-7_cp311.conda
  build_number: 7
  sha256: 705d06b15c497b585d235e7e87f6c893ffe5fbfdb3326e376e56c842879e0a09
  md5: 6320dac78b3b215ceac35858b2cfdb70
  constrains:
  - python 3.11.* *_cpython
  license: BSD-3-Clause
  license_family: BSD
  purls: []
  size: 6996
  timestamp: 1745258878641
- conda: https://conda.anaconda.org/conda-forge/noarch/python_abi-3.12-7_cp312.conda
  build_number: 7
  sha256: a1bbced35e0df66cc713105344263570e835625c28d1bdee8f748f482b2d7793
  md5: 0dfcdc155cf23812a0c9deada86fb723
  constrains:
  - python 3.12.* *_cpython
  license: BSD-3-Clause
  license_family: BSD
  purls: []
  size: 6971
  timestamp: 1745258861359
- conda: https://conda.anaconda.org/conda-forge/linux-64/pytorch-2.6.0-cpu_mkl_py310_h8ec2884_104.conda
  sha256: e5fa4d701e50de1e7db15b19225d04cab0b865e57866e28e2904a328577e508a
  md5: df91ebc9c16c4332750f739f4b8b6d37
  depends:
  - __glibc >=2.17,<3.0.a0
  - _openmp_mutex * *_llvm
  - _openmp_mutex >=4.5
  - filelock
  - fsspec
  - jinja2
  - libabseil * cxx17*
  - libabseil >=20250127.1,<20250128.0a0
  - libblas * *mkl
  - libcblas >=3.9.0,<4.0a0
  - libgcc >=13
  - libprotobuf >=5.29.3,<5.29.4.0a0
  - libstdcxx >=13
  - libtorch 2.6.0 cpu_mkl_hf6ddc5a_104
  - libuv >=1.50.0,<2.0a0
  - libzlib >=1.3.1,<2.0a0
  - llvm-openmp >=20.1.2
  - mkl >=2024.2.2,<2025.0a0
  - networkx
  - numpy >=1.19,<3
  - optree >=0.13.0
  - pybind11
  - python >=3.10,<3.11.0a0
  - python_abi 3.10.* *_cp310
  - setuptools <76
  - sleef >=3.8,<4.0a0
  - sympy >=1.13.1,!=1.13.2
  - typing_extensions >=4.10.0
  constrains:
  - pytorch-cpu 2.6.0
  - pytorch-gpu <0.0a0
  license: BSD-3-Clause
  license_family: BSD
  purls:
  - pkg:pypi/torch?source=hash-mapping
  size: 24590093
  timestamp: 1744241362723
- conda: https://conda.anaconda.org/conda-forge/linux-64/pytorch-2.6.0-cpu_mkl_py312_h6a7998d_104.conda
  sha256: 9cfa6f8af544d0ed03e53dabe8ff13806ceee5541ee9c2fb0783c9452554483b
  md5: 597f34f673a0d42cb766ab563cf27fbe
  depends:
  - __glibc >=2.17,<3.0.a0
  - _openmp_mutex * *_llvm
  - _openmp_mutex >=4.5
  - filelock
  - fsspec
  - jinja2
  - libabseil * cxx17*
  - libabseil >=20250127.1,<20250128.0a0
  - libblas * *mkl
  - libcblas >=3.9.0,<4.0a0
  - libgcc >=13
  - libprotobuf >=5.29.3,<5.29.4.0a0
  - libstdcxx >=13
  - libtorch 2.6.0 cpu_mkl_hf6ddc5a_104
  - libuv >=1.50.0,<2.0a0
  - libzlib >=1.3.1,<2.0a0
  - llvm-openmp >=20.1.2
  - mkl >=2024.2.2,<2025.0a0
  - networkx
  - numpy >=1.19,<3
  - optree >=0.13.0
  - pybind11
  - python >=3.12,<3.13.0a0
  - python_abi 3.12.* *_cp312
  - setuptools <76
  - sleef >=3.8,<4.0a0
  - sympy >=1.13.1,!=1.13.2
  - typing_extensions >=4.10.0
  constrains:
  - pytorch-cpu 2.6.0
  - pytorch-gpu <0.0a0
  license: BSD-3-Clause
  license_family: BSD
  purls:
  - pkg:pypi/torch?source=hash-mapping
  size: 28163759
  timestamp: 1744240549514
- conda: https://conda.anaconda.org/conda-forge/linux-64/pytorch-2.7.0-cpu_mkl_py310_h8ec2884_100.conda
  sha256: a91d20ad4a3246ce8e8b90c3498b145b85c30226e3e37e505012d725541b9872
  md5: 80db30658f13a31389c00b26bb494555
  depends:
  - __glibc >=2.17,<3.0.a0
  - _openmp_mutex * *_llvm
  - _openmp_mutex >=4.5
  - filelock
  - fsspec
  - jinja2
  - libabseil * cxx17*
  - libabseil >=20250127.1,<20250128.0a0
  - libblas * *mkl
  - libcblas >=3.9.0,<4.0a0
  - libgcc >=13
  - libprotobuf >=5.29.3,<5.29.4.0a0
  - libstdcxx >=13
  - libtorch 2.7.0 cpu_mkl_hf6ddc5a_100
  - libuv >=1.50.0,<2.0a0
  - libzlib >=1.3.1,<2.0a0
  - llvm-openmp >=20.1.4
  - mkl >=2024.2.2,<2025.0a0
  - networkx
  - numpy >=1.19,<3
  - optree >=0.13.0
  - pybind11
  - python >=3.10,<3.11.0a0
  - python_abi 3.10.* *_cp310
  - setuptools <76
  - sleef >=3.8,<4.0a0
  - sympy >=1.13.3
  - typing_extensions >=4.10.0
  constrains:
  - pytorch-gpu <0.0a0
  - pytorch-cpu 2.7.0
  license: BSD-3-Clause
  license_family: BSD
  purls:
  - pkg:pypi/torch?source=hash-mapping
  size: 25184622
  timestamp: 1746261093140
- conda: https://conda.anaconda.org/conda-forge/linux-64/pytorch-2.7.0-cpu_mkl_py311_he84fd7d_100.conda
  sha256: 123eea53894e9c235f02bc0beb8e7d2ed4861203a06a00ac14d79bce146371f1
  md5: cebe02530f965d3b9310e431c5f3f346
  depends:
  - __glibc >=2.17,<3.0.a0
  - _openmp_mutex * *_llvm
  - _openmp_mutex >=4.5
  - filelock
  - fsspec
  - jinja2
  - libabseil * cxx17*
  - libabseil >=20250127.1,<20250128.0a0
  - libblas * *mkl
  - libcblas >=3.9.0,<4.0a0
  - libgcc >=13
  - libprotobuf >=5.29.3,<5.29.4.0a0
  - libstdcxx >=13
  - libtorch 2.7.0 cpu_mkl_hf6ddc5a_100
  - libuv >=1.50.0,<2.0a0
  - libzlib >=1.3.1,<2.0a0
  - llvm-openmp >=20.1.4
  - mkl >=2024.2.2,<2025.0a0
  - networkx
  - numpy >=1.19,<3
  - optree >=0.13.0
  - pybind11
  - python >=3.11,<3.12.0a0
  - python_abi 3.11.* *_cp311
  - setuptools <76
  - sleef >=3.8,<4.0a0
  - sympy >=1.13.3
  - typing_extensions >=4.10.0
  constrains:
<<<<<<< HEAD
  - python 3.12.* *_cpython
  arch: x86_64
  platform: linux
=======
  - pytorch-gpu <0.0a0
  - pytorch-cpu 2.7.0
>>>>>>> d9f1c6a8
  license: BSD-3-Clause
  license_family: BSD
  purls:
  - pkg:pypi/torch?source=hash-mapping
  size: 29326995
  timestamp: 1746258620136
- conda: https://conda.anaconda.org/conda-forge/linux-64/pytorch-2.7.0-cpu_mkl_py312_h6a7998d_100.conda
  sha256: 5c4a340f7a729bcdc19c530b25ed71ed5239f5ad0e907c49f03d88efd5b3be75
  md5: c67501107a48c049f18e8cb7c7e800b2
  depends:
  - __glibc >=2.17,<3.0.a0
  - _openmp_mutex * *_llvm
  - _openmp_mutex >=4.5
  - filelock
  - fsspec
  - jinja2
  - libabseil * cxx17*
  - libabseil >=20250127.1,<20250128.0a0
  - libblas * *mkl
  - libcblas >=3.9.0,<4.0a0
  - libgcc >=13
  - libprotobuf >=5.29.3,<5.29.4.0a0
  - libstdcxx >=13
  - libtorch 2.7.0 cpu_mkl_hf6ddc5a_100
  - libuv >=1.50.0,<2.0a0
  - libzlib >=1.3.1,<2.0a0
  - llvm-openmp >=20.1.4
  - mkl >=2024.2.2,<2025.0a0
  - networkx
  - numpy >=1.19,<3
  - optree >=0.13.0
  - pybind11
  - python >=3.12,<3.13.0a0
  - python_abi 3.12.* *_cp312
  - setuptools <76
  - sleef >=3.8,<4.0a0
  - sympy >=1.13.3
  - typing_extensions >=4.10.0
  constrains:
  - pytorch-gpu <0.0a0
  - pytorch-cpu 2.7.0
  license: BSD-3-Clause
  license_family: BSD
  purls:
  - pkg:pypi/torch?source=hash-mapping
  size: 28982129
  timestamp: 1746260259104
- conda: https://conda.anaconda.org/conda-forge/linux-64/pytorch-cpu-2.6.0-cpu_mkl_hc60beec_104.conda
  sha256: dc1f4091b9698c4642a48381c2055c92c6c13b78fd0146fe584d2f1e73437fc7
  md5: ccdc8b6254649dd4ed448b94fe80070e
  depends:
  - pytorch 2.6.0 cpu_mkl*104
  track_features:
  - pytorch-cpu
  license: BSD-3-Clause
  license_family: BSD
  purls: []
  size: 50739
  timestamp: 1744243048904
- conda: https://conda.anaconda.org/conda-forge/linux-64/pytorch-cpu-2.7.0-cpu_mkl_hc60beec_100.conda
  sha256: f972760cda01fff159c56925036b8e6e2c39a8a8414b973ab5303912b3ff3f3a
  md5: 20b3051f55ad823a27818dfa46a41c8f
  depends:
  - pytorch 2.7.0 cpu_mkl*100
  track_features:
  - pytorch-cpu
  license: BSD-3-Clause
  license_family: BSD
  purls: []
  size: 47101
  timestamp: 1746261172719
- pypi: https://files.pythonhosted.org/packages/82/ff/5701f79317a1a03e5ee8a1bf48e7273a8445162a2774e51fc06411a67c89/pytorch_lightning-2.5.1-py3-none-any.whl
  name: pytorch-lightning
  version: 2.5.1
  sha256: 0bfbbd3ad80281d3062f5d8029a759093bd969ff8162e7c1fe2918552b269f9e
  requires_dist:
  - torch>=2.1.0
  - tqdm>=4.57.0
  - pyyaml>=5.4
  - fsspec[http]>=2022.5.0
  - torchmetrics>=0.7.0
  - packaging>=20.0
  - typing-extensions>=4.4.0
  - lightning-utilities>=0.10.0
  - matplotlib>3.1 ; extra == 'all'
  - omegaconf>=2.2.3 ; extra == 'all'
  - hydra-core>=1.2.0 ; extra == 'all'
  - jsonargparse[signatures]>=4.27.7 ; extra == 'all'
  - rich>=12.3.0 ; extra == 'all'
  - tensorboardx>=2.2 ; extra == 'all'
  - requests<2.32.0 ; extra == 'all'
  - torchvision>=0.16.0 ; extra == 'all'
  - ipython[all]<8.15.0 ; extra == 'all'
  - torchmetrics>=0.10.0 ; extra == 'all'
  - lightning-utilities>=0.8.0 ; extra == 'all'
  - bitsandbytes>=0.45.2 ; sys_platform != 'darwin' and extra == 'all'
  - deepspeed>=0.8.2,<=0.9.3 ; sys_platform != 'darwin' and sys_platform != 'win32' and extra == 'all'
  - deepspeed>=0.8.2,<=0.9.3 ; sys_platform != 'darwin' and sys_platform != 'win32' and extra == 'deepspeed'
  - matplotlib>3.1 ; extra == 'dev'
  - omegaconf>=2.2.3 ; extra == 'dev'
  - hydra-core>=1.2.0 ; extra == 'dev'
  - jsonargparse[signatures]>=4.27.7 ; extra == 'dev'
  - rich>=12.3.0 ; extra == 'dev'
  - tensorboardx>=2.2 ; extra == 'dev'
  - requests<2.32.0 ; extra == 'dev'
  - torchvision>=0.16.0 ; extra == 'dev'
  - ipython[all]<8.15.0 ; extra == 'dev'
  - torchmetrics>=0.10.0 ; extra == 'dev'
  - lightning-utilities>=0.8.0 ; extra == 'dev'
  - coverage==7.3.1 ; extra == 'dev'
  - pytest==7.4.0 ; extra == 'dev'
  - pytest-cov==4.1.0 ; extra == 'dev'
  - pytest-timeout==2.1.0 ; extra == 'dev'
  - pytest-rerunfailures==12.0 ; extra == 'dev'
  - pytest-random-order==1.1.0 ; extra == 'dev'
  - cloudpickle>=1.3 ; extra == 'dev'
  - scikit-learn>0.22.1 ; extra == 'dev'
  - numpy>=1.17.2 ; extra == 'dev'
  - onnx>=1.12.0 ; extra == 'dev'
  - onnxruntime>=1.12.0 ; extra == 'dev'
  - psutil<5.9.6 ; extra == 'dev'
  - pandas>1.0 ; extra == 'dev'
  - fastapi ; extra == 'dev'
  - uvicorn ; extra == 'dev'
  - tensorboard>=2.9.1 ; extra == 'dev'
  - bitsandbytes>=0.45.2 ; sys_platform != 'darwin' and extra == 'dev'
  - deepspeed>=0.8.2,<=0.9.3 ; sys_platform != 'darwin' and sys_platform != 'win32' and extra == 'dev'
  - requests<2.32.0 ; extra == 'examples'
  - torchvision>=0.16.0 ; extra == 'examples'
  - ipython[all]<8.15.0 ; extra == 'examples'
  - torchmetrics>=0.10.0 ; extra == 'examples'
  - lightning-utilities>=0.8.0 ; extra == 'examples'
  - matplotlib>3.1 ; extra == 'extra'
  - omegaconf>=2.2.3 ; extra == 'extra'
  - hydra-core>=1.2.0 ; extra == 'extra'
  - jsonargparse[signatures]>=4.27.7 ; extra == 'extra'
  - rich>=12.3.0 ; extra == 'extra'
  - tensorboardx>=2.2 ; extra == 'extra'
  - bitsandbytes>=0.45.2 ; sys_platform != 'darwin' and extra == 'extra'
  - deepspeed>=0.8.2,<=0.9.3 ; sys_platform != 'darwin' and sys_platform != 'win32' and extra == 'strategies'
  - coverage==7.3.1 ; extra == 'test'
  - pytest==7.4.0 ; extra == 'test'
  - pytest-cov==4.1.0 ; extra == 'test'
  - pytest-timeout==2.1.0 ; extra == 'test'
  - pytest-rerunfailures==12.0 ; extra == 'test'
  - pytest-random-order==1.1.0 ; extra == 'test'
  - cloudpickle>=1.3 ; extra == 'test'
  - scikit-learn>0.22.1 ; extra == 'test'
  - numpy>=1.17.2 ; extra == 'test'
  - onnx>=1.12.0 ; extra == 'test'
  - onnxruntime>=1.12.0 ; extra == 'test'
  - psutil<5.9.6 ; extra == 'test'
  - pandas>1.0 ; extra == 'test'
  - fastapi ; extra == 'test'
  - uvicorn ; extra == 'test'
  - tensorboard>=2.9.1 ; extra == 'test'
  requires_python: '>=3.9'
- conda: https://conda.anaconda.org/conda-forge/noarch/pytz-2025.2-pyhd8ed1ab_0.conda
  sha256: 8d2a8bf110cc1fc3df6904091dead158ba3e614d8402a83e51ed3a8aa93cdeb0
  md5: bc8e3267d44011051f2eb14d22fb0960
  depends:
  - python >=3.9
  license: MIT
  license_family: MIT
  purls:
  - pkg:pypi/pytz?source=compressed-mapping
  size: 189015
  timestamp: 1742920947249
- conda: https://conda.anaconda.org/conda-forge/linux-64/pyyaml-6.0.2-py310h89163eb_2.conda
  sha256: 5fba7f5babcac872c72f6509c25331bcfac4f8f5031f0102530a41b41336fce6
  md5: fd343408e64cf1e273ab7c710da374db
  depends:
  - __glibc >=2.17,<3.0.a0
  - libgcc >=13
  - python >=3.10,<3.11.0a0
  - python_abi 3.10.* *_cp310
  - yaml >=0.2.5,<0.3.0a0
  license: MIT
  license_family: MIT
  purls:
  - pkg:pypi/pyyaml?source=compressed-mapping
  size: 182769
  timestamp: 1737454971552
- conda: https://conda.anaconda.org/conda-forge/linux-64/pyyaml-6.0.2-py311h2dc5d0c_2.conda
  sha256: d107ad62ed5c62764fba9400f2c423d89adf917d687c7f2e56c3bfed605fb5b3
  md5: 014417753f948da1f70d132b2de573be
  depends:
  - __glibc >=2.17,<3.0.a0
  - libgcc >=13
  - python >=3.11,<3.12.0a0
  - python_abi 3.11.* *_cp311
  - yaml >=0.2.5,<0.3.0a0
  license: MIT
  license_family: MIT
  purls:
  - pkg:pypi/pyyaml?source=hash-mapping
  size: 213136
  timestamp: 1737454846598
- conda: https://conda.anaconda.org/conda-forge/linux-64/pyyaml-6.0.2-py312h178313f_2.conda
  sha256: 159cba13a93b3fe084a1eb9bda0a07afc9148147647f0d437c3c3da60980503b
  md5: cf2485f39740de96e2a7f2bb18ed2fee
  depends:
  - __glibc >=2.17,<3.0.a0
  - libgcc >=13
  - python >=3.12,<3.13.0a0
  - python_abi 3.12.* *_cp312
  - yaml >=0.2.5,<0.3.0a0
  arch: x86_64
  platform: linux
  license: MIT
  license_family: MIT
  purls:
  - pkg:pypi/pyyaml?source=hash-mapping
  size: 206903
  timestamp: 1737454910324
- conda: https://conda.anaconda.org/conda-forge/linux-64/pyzmq-26.4.0-py312hbf22597_0.conda
  sha256: 65a264837f189b0c69c5431ea8ef44e405c472fedba145b05055f284f08bc663
  md5: fa0ab7d5bee9efbc370e71bcb5da9856
  depends:
  - __glibc >=2.17,<3.0.a0
  - libgcc >=13
  - libsodium >=1.0.20,<1.0.21.0a0
  - libstdcxx >=13
  - python >=3.12,<3.13.0a0
  - python_abi 3.12.* *_cp312
  - zeromq >=4.3.5,<4.4.0a0
  license: BSD-3-Clause
  license_family: BSD
  purls:
  - pkg:pypi/pyzmq?source=hash-mapping
  size: 379554
  timestamp: 1743831426292
- conda: https://conda.anaconda.org/conda-forge/noarch/questionary-2.0.1-pyhd8ed1ab_0.conda
  sha256: a7bc6b8a42ae7498065c878707500cc30fa30edfcd0083fb77bdc78bc73c4b31
  md5: e3974ff4f867a43e860da35684bbbb5c
  depends:
  - prompt_toolkit >=2.0,<4.0
  - python >=3.6
  license: MIT
  license_family: MIT
  purls:
  - pkg:pypi/questionary?source=hash-mapping
  size: 29038
  timestamp: 1694185321202
- conda: https://conda.anaconda.org/conda-forge/noarch/questionary-2.1.0-pyhd8ed1ab_1.conda
  sha256: 7f348452dd30da9e915ecbe248681c62b321f77552cb66235b667a999bf61ceb
  md5: 5cb508138c0534f6ecd123f29ae51bab
  depends:
  - prompt_toolkit <=3.0.36,>=2.0
  - python >=3.9
  license: MIT
  license_family: MIT
  purls:
  - pkg:pypi/questionary?source=hash-mapping
  size: 30491
  timestamp: 1736021773640
- conda: https://conda.anaconda.org/conda-forge/linux-64/re2-2024.07.02-h9925aae_3.conda
  sha256: 66d34e3b4881f856486d11914392c585713100ca547ccfc0947f3a4765c2c486
  md5: 6f445fb139c356f903746b2b91bbe786
  depends:
  - libre2-11 2024.07.02 hba17884_3
  license: BSD-3-Clause
  license_family: BSD
  purls: []
  size: 26811
  timestamp: 1741121137599
- conda: https://conda.anaconda.org/conda-forge/linux-64/readline-8.2-h8c095d6_2.conda
  sha256: 2d6d0c026902561ed77cd646b5021aef2d4db22e57a5b0178dfc669231e06d2c
  md5: 283b96675859b20a825f8fa30f311446
  depends:
  - libgcc >=13
  - ncurses >=6.5,<7.0a0
  arch: x86_64
  platform: linux
  license: GPL-3.0-only
  license_family: GPL
  purls: []
  size: 282480
  timestamp: 1740379431762
- conda: https://conda.anaconda.org/conda-forge/noarch/referencing-0.36.2-pyh29332c3_0.conda
  sha256: e20909f474a6cece176dfc0dc1addac265deb5fa92ea90e975fbca48085b20c3
  md5: 9140f1c09dd5489549c6a33931b943c7
  depends:
  - attrs >=22.2.0
  - python >=3.9
  - rpds-py >=0.7.0
  - typing_extensions >=4.4.0
  - python
  license: MIT
  license_family: MIT
  purls:
  - pkg:pypi/referencing?source=hash-mapping
  size: 51668
  timestamp: 1737836872415
- conda: https://conda.anaconda.org/conda-forge/noarch/requests-2.32.3-pyhd8ed1ab_1.conda
  sha256: d701ca1136197aa121bbbe0e8c18db6b5c94acbd041c2b43c70e5ae104e1d8ad
  md5: a9b9368f3701a417eac9edbcae7cb737
  depends:
  - certifi >=2017.4.17
  - charset-normalizer >=2,<4
  - idna >=2.5,<4
  - python >=3.9
  - urllib3 >=1.21.1,<3
  constrains:
  - chardet >=3.0.2,<6
  license: Apache-2.0
  license_family: APACHE
  purls:
  - pkg:pypi/requests?source=hash-mapping
  size: 58723
  timestamp: 1733217126197
- conda: https://conda.anaconda.org/conda-forge/noarch/rich-14.0.0-pyh29332c3_0.conda
  sha256: d10e2b66a557ec6296844e04686db87818b0df87d73c06388f2332fda3f7d2d5
  md5: 202f08242192ce3ed8bdb439ba40c0fe
  depends:
  - markdown-it-py >=2.2.0
  - pygments >=2.13.0,<3.0.0
  - python >=3.9
  - typing_extensions >=4.0.0,<5.0.0
  - python
  license: MIT
  license_family: MIT
  purls:
  - pkg:pypi/rich?source=hash-mapping
  size: 200323
  timestamp: 1743371105291
- pypi: https://files.pythonhosted.org/packages/fd/bc/cc4e3dbc5e7992398dcb7a8eda0cbcf4fb792a0cdb93f857b478bf3cf884/rich_rst-1.3.1-py3-none-any.whl
  name: rich-rst
  version: 1.3.1
  sha256: 498a74e3896507ab04492d326e794c3ef76e7cda078703aa592d1853d91098c1
  requires_dist:
  - docutils
  - rich>=12.0.0
  requires_python: '>=3.6'
- conda: https://conda.anaconda.org/conda-forge/linux-64/rpds-py-0.24.0-py312h3b7be25_0.conda
  sha256: 10dad6a9d40e7c1856cb1f5f941ea06500610e13ee6ec4961fba59fccbaa0dc9
  md5: 5f5c19cbbd3526fad9c8ca0cca3e7346
  depends:
  - python
  - libgcc >=13
  - __glibc >=2.17,<3.0.a0
  - python_abi 3.12.* *_cp312
  constrains:
  - __glibc >=2.17
  license: MIT
  license_family: MIT
  purls:
  - pkg:pypi/rpds-py?source=hash-mapping
  size: 394023
  timestamp: 1743037659894
- conda: https://conda.anaconda.org/conda-forge/linux-64/ruff-0.11.6-py310h01b0e6a_0.conda
  sha256: 1c2f7a2aa27bd5dd2b6d83d87d26d2d9ba28505202540accd23c20beafb786b0
  md5: 7d7e9696e7e236aa48ab0990b70dbbc6
  depends:
  - __glibc >=2.17,<3.0.a0
  - libgcc >=13
  - libstdcxx >=13
  - python >=3.10,<3.11.0a0
  - python_abi 3.10.* *_cp310
  constrains:
  - __glibc >=2.17
  license: MIT
  license_family: MIT
  purls:
  - pkg:pypi/ruff?source=hash-mapping
  size: 9151205
  timestamp: 1744952718116
- conda: https://conda.anaconda.org/conda-forge/linux-64/ruff-0.11.6-py312h286b59f_0.conda
  sha256: 786bb2692013c3fd669c9f19850126efbd6f008b7ea855599b132a86a4b6a75e
  md5: 48cd80e835e8f980f08e603aee31537a
  depends:
  - __glibc >=2.17,<3.0.a0
  - libgcc >=13
  - libstdcxx >=13
  - python >=3.12,<3.13.0a0
  - python_abi 3.12.* *_cp312
  constrains:
  - __glibc >=2.17
  arch: x86_64
  platform: linux
  license: MIT
  license_family: MIT
  purls:
  - pkg:pypi/ruff?source=hash-mapping
  size: 9153124
  timestamp: 1744952807296
- conda: https://conda.anaconda.org/conda-forge/linux-64/ruff-0.11.8-py310h01b0e6a_0.conda
  sha256: 0551e3dcb322633f93fc7a56f992834927b91166a63b0eed55c84f1ddc8eaa84
  md5: 25d19410ced9a448aa24b60e516317cc
  depends:
  - __glibc >=2.17,<3.0.a0
  - libgcc >=13
  - libstdcxx >=13
  - python >=3.10,<3.11.0a0
  - python_abi 3.10.* *_cp310
  constrains:
  - __glibc >=2.17
  license: MIT
  license_family: MIT
  purls:
  - pkg:pypi/ruff?source=hash-mapping
  size: 9184184
  timestamp: 1746123679519
- conda: https://conda.anaconda.org/conda-forge/linux-64/ruff-0.11.8-py311h39e1cd3_0.conda
  sha256: 1c3845add9f9df0da20106f52bdafb0071dc1e7186f693d37e0c13873dd94681
  md5: 13fbcd34bbcbbab1b662e8d0fd388bb8
  depends:
  - __glibc >=2.17,<3.0.a0
  - libgcc >=13
  - libstdcxx >=13
  - python >=3.11,<3.12.0a0
  - python_abi 3.11.* *_cp311
  constrains:
  - __glibc >=2.17
  license: MIT
  license_family: MIT
  purls:
  - pkg:pypi/ruff?source=compressed-mapping
  size: 9185504
  timestamp: 1746123691765
- conda: https://conda.anaconda.org/conda-forge/linux-64/ruff-0.11.8-py312h286b59f_0.conda
  sha256: 6e2b4fe388b8446d4b201fb27573c11cac1ca8f50d59e710191e49613916492d
  md5: b7881c9a4e7c063c8aa4841de4850e1f
  depends:
  - __glibc >=2.17,<3.0.a0
  - libgcc >=13
  - libstdcxx >=13
  - python >=3.12,<3.13.0a0
  - python_abi 3.12.* *_cp312
  constrains:
  - __glibc >=2.17
  license: MIT
  license_family: MIT
  purls:
  - pkg:pypi/ruff?source=compressed-mapping
  size: 9176542
  timestamp: 1746123683298
- conda: https://conda.anaconda.org/conda-forge/linux-64/s2n-1.5.16-hba75a32_1.conda
  sha256: ff4d22984d354cc0c966e85a0db47e45df2d55614bec0dda2119bdd85fb2be72
  md5: 71ba0cc1e20a573588ea8a4540b56f5b
  depends:
  - __glibc >=2.17,<3.0.a0
  - libgcc >=13
  - openssl >=3.4.1,<4.0a0
  license: Apache-2.0
  license_family: Apache
  purls: []
  size: 352907
  timestamp: 1743805258946
- conda: https://conda.anaconda.org/conda-forge/linux-64/s2n-1.5.17-hba75a32_0.conda
  sha256: 6d6109b59f360ffa6a87cc21528b6baff754dcbf517025330c17e80bcdc025d6
  md5: dbb899164b5451c34969e67a35ca17a9
  depends:
  - __glibc >=2.17,<3.0.a0
  - libgcc >=13
  - openssl >=3.5.0,<4.0a0
  license: Apache-2.0
  license_family: Apache
  purls: []
  size: 348633
  timestamp: 1744972730362
- conda: https://conda.anaconda.org/bioconda/linux-64/samtools-1.21-h96c455f_1.tar.bz2
  sha256: 2a22cd528c5f8448398a6ca77154bed39081cee521f95ac704af4df64114304f
  md5: 0ff9d5d48561198378ad3cb34ce830bf
  depends:
  - htslib >=1.21,<1.22.0a0
  - libgcc >=13
  - libzlib >=1.3.1,<2.0a0
  - ncurses >=6.5,<7.0a0
  license: MIT
  size: 487188
  timestamp: 1734249911773
- pypi: https://files.pythonhosted.org/packages/f5/a1/6de4f7bf0a7704a200de5d0fbaf4d333fd5ca56b9a3e6f3a3ad05e99ba98/seqpro-0.3.2-cp39-abi3-manylinux_2_28_x86_64.whl
  name: seqpro
  version: 0.3.2
  sha256: 5afd4d11e181c71bad4abc2cd315010a8e23caf30da632a9f29117dba5ddc4f8
  requires_dist:
  - numba>=0.58.1
  - numpy>=1.26.0
  - polars>=1,<2
  - pyranges>=0.1.3,<0.2
  - pandera>=0.19
  - pandas
  - pyarrow
  - natsort
  - setuptools>=70
  - awkward>=2.5.0
  requires_python: '>=3.9'
- conda: https://conda.anaconda.org/conda-forge/noarch/setuptools-75.8.2-pyhff2d567_0.conda
  sha256: 91d664ace7c22e787775069418daa9f232ee8bafdd0a6a080a5ed2395a6fa6b2
  md5: 9bddfdbf4e061821a1a443f93223be61
  depends:
  - python >=3.9
  license: MIT
  license_family: MIT
  purls:
  - pkg:pypi/setuptools?source=hash-mapping
  size: 777736
  timestamp: 1740654030775
- conda: https://conda.anaconda.org/conda-forge/noarch/setuptools-78.1.0-pyhff2d567_0.conda
  sha256: d4c74d2140f2fbc72fe5320cbd65f3fd1d1f7832ab4d7825c37c38ab82440ae2
  md5: a42da9837e46c53494df0044c3eb1f53
  depends:
  - python >=3.9
  license: MIT
  license_family: MIT
  purls:
  - pkg:pypi/setuptools?source=compressed-mapping
  size: 786557
  timestamp: 1743775941985
- conda: https://conda.anaconda.org/conda-forge/noarch/shellingham-1.5.4-pyhd8ed1ab_1.conda
  sha256: 0557c090913aa63cdbe821dbdfa038a321b488e22bc80196c4b3b1aace4914ef
  md5: 7c3c2a0f3ebdea2bbc35538d162b43bf
  depends:
  - python >=3.9
  license: MIT
  license_family: MIT
  purls:
  - pkg:pypi/shellingham?source=compressed-mapping
  size: 14462
  timestamp: 1733301007770
- conda: https://conda.anaconda.org/conda-forge/noarch/six-1.17.0-pyhd8ed1ab_0.conda
  sha256: 41db0180680cc67c3fa76544ffd48d6a5679d96f4b71d7498a759e94edc9a2db
  md5: a451d576819089b0d672f18768be0f65
  depends:
  - python >=3.9
  license: MIT
  license_family: MIT
  purls:
  - pkg:pypi/six?source=hash-mapping
  size: 16385
  timestamp: 1733381032766
- conda: https://conda.anaconda.org/conda-forge/linux-64/sleef-3.8-h1b44611_0.conda
  sha256: c998d5a29848ce9ff1c53ba506e7d01bbd520c39bbe72e2fb7cdf5a53bad012f
  md5: aec4dba5d4c2924730088753f6fa164b
  depends:
  - __glibc >=2.17,<3.0.a0
  - _openmp_mutex >=4.5
  - libgcc >=13
  - libstdcxx >=13
  arch: x86_64
  platform: linux
  license: BSL-1.0
  purls: []
  size: 1920152
  timestamp: 1738089391074
- conda: https://conda.anaconda.org/conda-forge/linux-64/snappy-1.2.1-h8bd8927_1.conda
  sha256: ec91e86eeb2c6bbf09d51351b851e945185d70661d2ada67204c9a6419d282d3
  md5: 3b3e64af585eadfb52bb90b553db5edf
  depends:
  - __glibc >=2.17,<3.0.a0
  - libgcc >=13
  - libstdcxx >=13
  arch: x86_64
  platform: linux
  license: BSD-3-Clause
  license_family: BSD
  purls: []
  size: 42739
  timestamp: 1733501881851
- conda: https://conda.anaconda.org/conda-forge/noarch/sniffio-1.3.1-pyhd8ed1ab_1.conda
  sha256: c2248418c310bdd1719b186796ae50a8a77ce555228b6acd32768e2543a15012
  md5: bf7a226e58dfb8346c70df36065d86c9
  depends:
  - python >=3.9
  license: Apache-2.0
  license_family: Apache
  purls:
  - pkg:pypi/sniffio?source=hash-mapping
  size: 15019
  timestamp: 1733244175724
- conda: https://conda.anaconda.org/conda-forge/noarch/snowballstemmer-2.2.0-pyhd8ed1ab_0.tar.bz2
  sha256: a0fd916633252d99efb6223b1050202841fa8d2d53dacca564b0ed77249d3228
  md5: 4d22a9315e78c6827f806065957d566e
  depends:
  - python >=2
  license: BSD-3-Clause
  license_family: BSD
  purls:
  - pkg:pypi/snowballstemmer?source=hash-mapping
  size: 58824
  timestamp: 1637143137377
- conda: https://conda.anaconda.org/bioconda/linux-64/sorted_nearest-0.0.39-py310h1fe012e_5.tar.bz2
  sha256: 746e034306512278f598d9bc05eccb92c0d986544d9fc2599fa4698ef1b432a3
  md5: 7fb9884081f734e0c020ee677b90a35e
  depends:
  - libgcc >=13
  - numpy
  - python >=3.10,<3.11.0a0
  - python_abi 3.10.* *_cp310
  license: BSD-3-Clause
  license_family: BSD
  purls:
  - pkg:pypi/sorted-nearest?source=hash-mapping
  size: 1835352
  timestamp: 1733803920533
- conda: https://conda.anaconda.org/bioconda/linux-64/sorted_nearest-0.0.39-py311haab0aaa_5.tar.bz2
  sha256: e848561eb1e9a7d25935cb98e4c2fe332dce84d3a2f8af5a9846d8802475e4f0
  md5: f8e3bb9da045eca75f476b08f8b2afb7
  depends:
  - libgcc >=13
  - numpy
  - python >=3.11,<3.12.0a0
  - python_abi 3.11.* *_cp311
  license: BSD-3-Clause
  license_family: BSD
  purls:
  - pkg:pypi/sorted-nearest?source=hash-mapping
  size: 1835683
  timestamp: 1733804014378
- conda: https://conda.anaconda.org/bioconda/linux-64/sorted_nearest-0.0.39-py312h0fa9677_5.tar.bz2
  sha256: 1bb3129cd22b1bc9525fdbcbfdb65895888afa32865cb63d8cb2834802c4e740
  md5: 5b15b7c33d918dc08f6546132204b353
  depends:
  - libgcc >=13
  - numpy
  - python >=3.12,<3.13.0a0
  - python_abi 3.12.* *_cp312
  license: BSD-3-Clause
  license_family: BSD
  purls:
  - pkg:pypi/sorted-nearest?source=hash-mapping
  size: 1829118
  timestamp: 1733803825574
- conda: https://conda.anaconda.org/conda-forge/noarch/sortedcontainers-2.4.0-pyhd8ed1ab_1.conda
  sha256: d1e3e06b5cf26093047e63c8cc77b70d970411c5cbc0cb1fad461a8a8df599f7
  md5: 0401a17ae845fa72c7210e206ec5647d
  depends:
  - python >=3.9
  license: Apache-2.0
  license_family: APACHE
  purls:
  - pkg:pypi/sortedcontainers?source=hash-mapping
  size: 28657
  timestamp: 1738440459037
- conda: https://conda.anaconda.org/conda-forge/noarch/soupsieve-2.5-pyhd8ed1ab_1.conda
  sha256: 54ae221033db8fbcd4998ccb07f3c3828b4d77e73b0c72b18c1d6a507059059c
  md5: 3f144b2c34f8cb5a9abd9ed23a39c561
  depends:
  - python >=3.8
  license: MIT
  license_family: MIT
  purls:
  - pkg:pypi/soupsieve?source=hash-mapping
  size: 36754
  timestamp: 1693929424267
- conda: https://conda.anaconda.org/conda-forge/noarch/sphinx-8.1.3-pyhd8ed1ab_1.conda
  sha256: 3228eb332ce159f031d4b7d2e08117df973b0ba3ddcb8f5dbb7f429f71d27ea1
  md5: 1a3281a0dc355c02b5506d87db2d78ac
  depends:
  - alabaster >=0.7.14
  - babel >=2.13
  - colorama >=0.4.6
  - docutils >=0.20,<0.22
  - imagesize >=1.3
  - jinja2 >=3.1
  - packaging >=23.0
  - pygments >=2.17
  - python >=3.10
  - requests >=2.30.0
  - snowballstemmer >=2.2
  - sphinxcontrib-applehelp >=1.0.7
  - sphinxcontrib-devhelp >=1.0.6
  - sphinxcontrib-htmlhelp >=2.0.6
  - sphinxcontrib-jsmath >=1.0.1
  - sphinxcontrib-qthelp >=1.0.6
  - sphinxcontrib-serializinghtml >=1.1.9
  - tomli >=2.0
  license: BSD-2-Clause
  license_family: BSD
  purls:
  - pkg:pypi/sphinx?source=hash-mapping
  size: 1387076
  timestamp: 1733754175386
- conda: https://conda.anaconda.org/conda-forge/noarch/sphinx-autobuild-2024.10.3-pyhd8ed1ab_1.conda
  sha256: 8efa48241f074da54552409d25359a1abfdc08e94e12ecbe6f90d9d3eba9ac21
  md5: cd457248c6185c0e3ba2137500fcbc0c
  depends:
  - colorama >=0.4.6
  - python >=3.9
  - sphinx
  - starlette >=0.35
  - uvicorn >=0.25
  - watchfiles >=0.20
  - websockets >=11
  license: MIT
  license_family: MIT
  purls:
  - pkg:pypi/sphinx-autobuild?source=hash-mapping
  size: 17305
  timestamp: 1736585842606
- conda: https://conda.anaconda.org/conda-forge/noarch/sphinx-autodoc-typehints-3.0.1-pyhd8ed1ab_0.conda
  sha256: 0f93bb75a41918433abc8d8d80ef99d7fd8658d5ba34da3c5d8f707cb6bb3f46
  md5: 6ad405d62c8de3792608a27b7e085e15
  depends:
  - python >=3.10
  - sphinx >=8.1.3
  license: MIT
  license_family: MIT
  purls:
  - pkg:pypi/sphinx-autodoc-typehints?source=hash-mapping
  size: 24055
  timestamp: 1737099757820
- conda: https://conda.anaconda.org/conda-forge/noarch/sphinx-book-theme-1.1.4-pyh29332c3_0.conda
  sha256: 78581f1ba538186fc4129191a8db4ee7798382b6b4a1a0c55dedb437da1a9fd8
  md5: f3d3f4e7e2c9198e88cd524633665081
  depends:
  - pydata-sphinx-theme ==0.15.4
  - python >=3.9
  - sphinx >=6.1
  - python
  license: BSD-3-Clause
  license_family: BSD
  purls:
  - pkg:pypi/sphinx-book-theme?source=hash-mapping
  size: 255445
  timestamp: 1740145414720
- conda: https://conda.anaconda.org/conda-forge/noarch/sphinxcontrib-applehelp-2.0.0-pyhd8ed1ab_1.conda
  sha256: d7433a344a9ad32a680b881c81b0034bc61618d12c39dd6e3309abeffa9577ba
  md5: 16e3f039c0aa6446513e94ab18a8784b
  depends:
  - python >=3.9
  - sphinx >=5
  license: BSD-2-Clause
  license_family: BSD
  purls:
  - pkg:pypi/sphinxcontrib-applehelp?source=hash-mapping
  size: 29752
  timestamp: 1733754216334
- conda: https://conda.anaconda.org/conda-forge/noarch/sphinxcontrib-devhelp-2.0.0-pyhd8ed1ab_1.conda
  sha256: 55d5076005d20b84b20bee7844e686b7e60eb9f683af04492e598a622b12d53d
  md5: 910f28a05c178feba832f842155cbfff
  depends:
  - python >=3.9
  - sphinx >=5
  license: BSD-2-Clause
  license_family: BSD
  purls:
  - pkg:pypi/sphinxcontrib-devhelp?source=hash-mapping
  size: 24536
  timestamp: 1733754232002
- conda: https://conda.anaconda.org/conda-forge/noarch/sphinxcontrib-htmlhelp-2.1.0-pyhd8ed1ab_1.conda
  sha256: c1492c0262ccf16694bdcd3bb62aa4627878ea8782d5cd3876614ffeb62b3996
  md5: e9fb3fe8a5b758b4aff187d434f94f03
  depends:
  - python >=3.9
  - sphinx >=5
  license: BSD-2-Clause
  license_family: BSD
  purls:
  - pkg:pypi/sphinxcontrib-htmlhelp?source=hash-mapping
  size: 32895
  timestamp: 1733754385092
- conda: https://conda.anaconda.org/conda-forge/noarch/sphinxcontrib-jsmath-1.0.1-pyhd8ed1ab_1.conda
  sha256: 578bef5ec630e5b2b8810d898bbbf79b9ae66d49b7938bcc3efc364e679f2a62
  md5: fa839b5ff59e192f411ccc7dae6588bb
  depends:
  - python >=3.9
  license: BSD-2-Clause
  license_family: BSD
  purls:
  - pkg:pypi/sphinxcontrib-jsmath?source=hash-mapping
  size: 10462
  timestamp: 1733753857224
- conda: https://conda.anaconda.org/conda-forge/noarch/sphinxcontrib-qthelp-2.0.0-pyhd8ed1ab_1.conda
  sha256: c664fefae4acdb5fae973bdde25836faf451f41d04342b64a358f9a7753c92ca
  md5: 00534ebcc0375929b45c3039b5ba7636
  depends:
  - python >=3.9
  - sphinx >=5
  license: BSD-2-Clause
  license_family: BSD
  purls:
  - pkg:pypi/sphinxcontrib-qthelp?source=hash-mapping
  size: 26959
  timestamp: 1733753505008
- conda: https://conda.anaconda.org/conda-forge/noarch/sphinxcontrib-serializinghtml-1.1.10-pyhd8ed1ab_1.conda
  sha256: 64d89ecc0264347486971a94487cb8d7c65bfc0176750cf7502b8a272f4ab557
  md5: 3bc61f7161d28137797e038263c04c54
  depends:
  - python >=3.9
  - sphinx >=5
  license: BSD-2-Clause
  license_family: BSD
  purls:
  - pkg:pypi/sphinxcontrib-serializinghtml?source=hash-mapping
  size: 28669
  timestamp: 1733750596111
- conda: https://conda.anaconda.org/conda-forge/noarch/stack_data-0.6.3-pyhd8ed1ab_1.conda
  sha256: 570da295d421661af487f1595045760526964f41471021056e993e73089e9c41
  md5: b1b505328da7a6b246787df4b5a49fbc
  depends:
  - asttokens
  - executing
  - pure_eval
  - python >=3.9
  license: MIT
  license_family: MIT
  purls:
  - pkg:pypi/stack-data?source=hash-mapping
  size: 26988
  timestamp: 1733569565672
- conda: https://conda.anaconda.org/conda-forge/noarch/starlette-0.46.2-pyh81abbef_0.conda
  sha256: d41b9b2719a2a0176930df21d7fec7b758058e7fafd53dc900b5706cd627fa3a
  md5: 36ec80c2b37e52760ab41be7c2bd1fd3
  depends:
  - anyio >=3.6.2,<5
  - python >=3.9
  - typing_extensions >=3.10.0
  - python
  license: BSD-3-Clause
  license_family: BSD
  purls:
  - pkg:pypi/starlette?source=compressed-mapping
  size: 62335
  timestamp: 1744661396275
- conda: https://conda.anaconda.org/conda-forge/noarch/sympy-1.13.3-pyh2585a3b_105.conda
  sha256: 929d939c5a8bcdc10a17501890918da68cf14a5883b36fddf77b8f0fbf040be2
  md5: 254cd5083ffa04d96e3173397a3d30f4
  depends:
  - __unix
  - cpython
  - gmpy2 >=2.0.8
  - mpmath >=0.19
  - python >=3.9
  license: BSD-3-Clause
  license_family: BSD
  purls:
  - pkg:pypi/sympy?source=hash-mapping
  size: 4523617
  timestamp: 1736248315124
- conda: https://conda.anaconda.org/conda-forge/noarch/sympy-1.14.0-pyh2585a3b_105.conda
  sha256: 09d3b6ac51d437bc996ad006d9f749ca5c645c1900a854a6c8f193cbd13f03a8
  md5: 8c09fac3785696e1c477156192d64b91
  depends:
  - __unix
  - cpython
  - gmpy2 >=2.0.8
  - mpmath >=0.19
  - python >=3.9
  license: BSD-3-Clause
  license_family: BSD
  purls:
  - pkg:pypi/sympy?source=compressed-mapping
  size: 4616621
  timestamp: 1745946173026
- conda: https://conda.anaconda.org/conda-forge/noarch/tabulate-0.9.0-pyhd8ed1ab_2.conda
  sha256: 090023bddd40d83468ef86573976af8c514f64119b2bd814ee63a838a542720a
  md5: 959484a66b4b76befcddc4fa97c95567
  depends:
  - python >=3.9
  license: MIT
  license_family: MIT
  purls:
  - pkg:pypi/tabulate?source=hash-mapping
  size: 37554
  timestamp: 1733589854804
- conda: https://conda.anaconda.org/conda-forge/linux-64/tbb-2021.13.0-hceb3a55_1.conda
  sha256: 65463732129899770d54b1fbf30e1bb82fdebda9d7553caf08d23db4590cd691
  md5: ba7726b8df7b9d34ea80e82b097a4893
  depends:
  - __glibc >=2.17,<3.0.a0
  - libgcc >=13
  - libhwloc >=2.11.2,<2.11.3.0a0
  - libstdcxx >=13
  arch: x86_64
  platform: linux
  license: Apache-2.0
  license_family: APACHE
  purls: []
  size: 175954
  timestamp: 1732982638805
- conda: https://conda.anaconda.org/conda-forge/linux-64/tbb-2022.1.0-h4ce085d_0.conda
  sha256: b2819dd77faee0ea1f14774b603db33da44c14f7662982d4da4bbe76ac8a8976
  md5: f0afd0c7509f6c1b8d77ee64d7ba64b8
  depends:
  - __glibc >=2.17,<3.0.a0
  - libgcc >=13
  - libhwloc >=2.11.2,<2.11.3.0a0
  - libstdcxx >=13
  arch: x86_64
  platform: linux
  license: Apache-2.0
  license_family: APACHE
  purls: []
  size: 179639
  timestamp: 1743578685131
- conda: https://conda.anaconda.org/conda-forge/noarch/termcolor-2.5.0-pyhd8ed1ab_1.conda
  sha256: 4a7e13776ebd78afcdba3985ea42317e4e0a20722d2c27ecaae3d9f8849e6516
  md5: 1ce02d60767af357e864ce61895268d2
  depends:
  - python >=3.9
  license: MIT
  license_family: MIT
  purls:
  - pkg:pypi/termcolor?source=hash-mapping
  size: 12665
  timestamp: 1733754731291
- conda: https://conda.anaconda.org/conda-forge/noarch/textual-3.1.0-pyhd8ed1ab_0.conda
  sha256: d3c0c74096ba6ba9e9ce5c5d69159fa1a7e57f14badf7d2f237455b34764a268
  md5: 4b8b4beab12cbc0053564144c3417802
  depends:
  - linkify-it-py >=1,<3
  - markdown-it-py >=2.1.0
  - mdit-py-plugins
  - platformdirs >=3.6.0,<5
  - python >=3.9,<4.0.0
  - rich >=13.3.3
  - typing-extensions >=4.4.0,<5.0.0
  - typing_extensions >=4.4.0,<5.0.0
  constrains:
  - tree_sitter >=0.23.0
  - tree_sitter_languages =1.10.2
  license: MIT
  license_family: MIT
  purls:
  - pkg:pypi/textual?source=hash-mapping
  size: 472881
  timestamp: 1744485553172
- conda: https://conda.anaconda.org/conda-forge/noarch/textual-3.2.0-pyhd8ed1ab_0.conda
  sha256: c90cba7c481b6d01ba862961963c47c2b4551922f4bdb986d459364ceaa0bd5d
  md5: e830460050a25c31dc2adde98d74f2c1
  depends:
  - linkify-it-py >=1,<3
  - markdown-it-py >=2.1.0
  - mdit-py-plugins
  - platformdirs >=3.6.0,<5
  - python >=3.9,<4.0.0
  - rich >=13.3.3
  - typing-extensions >=4.4.0,<5.0.0
  - typing_extensions >=4.4.0,<5.0.0
  constrains:
  - tree_sitter >=0.23.0
  - tree_sitter_languages =1.10.2
  license: MIT
  purls:
  - pkg:pypi/textual?source=hash-mapping
  size: 473930
  timestamp: 1746430911595
- conda: https://conda.anaconda.org/conda-forge/noarch/tinycss2-1.4.0-pyhd8ed1ab_0.conda
  sha256: cad582d6f978276522f84bd209a5ddac824742fe2d452af6acf900f8650a73a2
  md5: f1acf5fdefa8300de697982bcb1761c9
  depends:
  - python >=3.5
  - webencodings >=0.4
  license: BSD-3-Clause
  license_family: BSD
  purls:
  - pkg:pypi/tinycss2?source=hash-mapping
  size: 28285
  timestamp: 1729802975370
- conda: https://conda.anaconda.org/conda-forge/linux-64/tk-8.6.13-noxft_h4845f30_101.conda
  sha256: e0569c9caa68bf476bead1bed3d79650bb080b532c64a4af7d8ca286c08dea4e
  md5: d453b98d9c83e71da0741bb0ff4d76bc
  depends:
  - libgcc-ng >=12
  - libzlib >=1.2.13,<2.0.0a0
  arch: x86_64
  platform: linux
  license: TCL
  license_family: BSD
  purls: []
  size: 3318875
  timestamp: 1699202167581
- conda: https://conda.anaconda.org/conda-forge/noarch/toml-0.10.2-pyhd8ed1ab_1.conda
  sha256: 34f3a83384ac3ac30aefd1309e69498d8a4aa0bf2d1f21c645f79b180e378938
  md5: b0dd904de08b7db706167240bf37b164
  depends:
  - python >=3.9
  license: MIT
  license_family: MIT
  purls:
  - pkg:pypi/toml?source=hash-mapping
  size: 22132
  timestamp: 1734091907682
- conda: https://conda.anaconda.org/conda-forge/noarch/tomli-2.2.1-pyhd8ed1ab_1.conda
  sha256: 18636339a79656962723077df9a56c0ac7b8a864329eb8f847ee3d38495b863e
  md5: ac944244f1fed2eb49bae07193ae8215
  depends:
  - python >=3.9
  license: MIT
  license_family: MIT
  purls:
  - pkg:pypi/tomli?source=hash-mapping
  size: 19167
  timestamp: 1733256819729
- conda: https://conda.anaconda.org/conda-forge/noarch/tomlkit-0.13.2-pyha770c72_1.conda
  sha256: 986fae65f5568e95dbf858d08d77a0f9cca031345a98550f1d4b51d36d8811e2
  md5: 1d9ab4fc875c52db83f9c9b40af4e2c8
  depends:
  - python >=3.9
  license: MIT
  license_family: MIT
  purls:
  - pkg:pypi/tomlkit?source=hash-mapping
  size: 37372
  timestamp: 1733230836889
- pypi: https://files.pythonhosted.org/packages/72/25/973bd6128381951b23cdcd8a9870c6dcfc5606cb864df8eabd82e529f9c1/torchinfo-1.8.0-py3-none-any.whl
  name: torchinfo
  version: 1.8.0
  sha256: 2e911c2918603f945c26ff21a3a838d12709223dc4ccf243407bce8b6e897b46
  requires_python: '>=3.7'
- pypi: https://files.pythonhosted.org/packages/e0/ee/4d0a7213a6f412afb3483031009a3b970dd7bed3be24de95ab04fba1c05a/torchmetrics-1.7.1-py3-none-any.whl
  name: torchmetrics
  version: 1.7.1
  sha256: 9a4c45edbd0a1844cc1540c9e71bfbe0ee783a2ed997344d947fefecac90dbb9
  requires_dist:
  - numpy>1.20.0
  - packaging>17.1
  - torch>=2.0.0
  - lightning-utilities>=0.8.0
  - gammatone>=1.0.0 ; extra == 'audio'
  - pesq>=0.0.4 ; extra == 'audio'
  - requests>=2.19.0 ; extra == 'audio'
  - torchaudio>=2.0.1 ; extra == 'audio'
  - onnxruntime>=1.12.0 ; extra == 'audio'
  - pystoi>=0.4.0 ; extra == 'audio'
  - librosa>=0.10.0 ; extra == 'audio'
  - torch-linear-assignment>=0.0.2 ; extra == 'clustering'
  - torchvision>=0.15.1 ; extra == 'detection'
  - pycocotools>2.0.0 ; extra == 'detection'
  - torch-fidelity<=0.4.0 ; extra == 'image'
  - torchvision>=0.15.1 ; extra == 'image'
  - scipy>1.0.0 ; extra == 'image'
  - transformers>=4.42.3 ; extra == 'multimodal'
  - einops>=0.7.0 ; extra == 'multimodal'
  - timm>=0.9.0 ; extra == 'multimodal'
  - piq<=0.8.0 ; extra == 'multimodal'
  - transformers>4.4.0 ; extra == 'text'
  - tqdm<4.68.0 ; extra == 'text'
  - regex>=2021.9.24 ; extra == 'text'
  - mecab-python3>=1.0.6 ; extra == 'text'
  - ipadic>=1.0.0 ; extra == 'text'
  - sentencepiece>=0.2.0 ; extra == 'text'
  - nltk>3.8.1 ; extra == 'text'
  - types-setuptools ; extra == 'typing'
  - types-requests ; extra == 'typing'
  - types-pyyaml ; extra == 'typing'
  - mypy==1.15.0 ; extra == 'typing'
  - types-tabulate ; extra == 'typing'
  - torch==2.6.0 ; extra == 'typing'
  - types-emoji ; extra == 'typing'
  - types-six ; extra == 'typing'
  - types-protobuf ; extra == 'typing'
  - matplotlib>=3.6.0 ; extra == 'visual'
  - scienceplots>=2.0.0 ; extra == 'visual'
  - gammatone>=1.0.0 ; extra == 'all'
  - pesq>=0.0.4 ; extra == 'all'
  - requests>=2.19.0 ; extra == 'all'
  - torchaudio>=2.0.1 ; extra == 'all'
  - onnxruntime>=1.12.0 ; extra == 'all'
  - pystoi>=0.4.0 ; extra == 'all'
  - librosa>=0.10.0 ; extra == 'all'
  - torch-linear-assignment>=0.0.2 ; extra == 'all'
  - torchvision>=0.15.1 ; extra == 'all'
  - pycocotools>2.0.0 ; extra == 'all'
  - torch-fidelity<=0.4.0 ; extra == 'all'
  - torchvision>=0.15.1 ; extra == 'all'
  - scipy>1.0.0 ; extra == 'all'
  - transformers>=4.42.3 ; extra == 'all'
  - einops>=0.7.0 ; extra == 'all'
  - timm>=0.9.0 ; extra == 'all'
  - piq<=0.8.0 ; extra == 'all'
  - transformers>4.4.0 ; extra == 'all'
  - tqdm<4.68.0 ; extra == 'all'
  - regex>=2021.9.24 ; extra == 'all'
  - mecab-python3>=1.0.6 ; extra == 'all'
  - ipadic>=1.0.0 ; extra == 'all'
  - sentencepiece>=0.2.0 ; extra == 'all'
  - nltk>3.8.1 ; extra == 'all'
  - types-setuptools ; extra == 'all'
  - types-requests ; extra == 'all'
  - types-pyyaml ; extra == 'all'
  - mypy==1.15.0 ; extra == 'all'
  - types-tabulate ; extra == 'all'
  - torch==2.6.0 ; extra == 'all'
  - types-emoji ; extra == 'all'
  - types-six ; extra == 'all'
  - types-protobuf ; extra == 'all'
  - matplotlib>=3.6.0 ; extra == 'all'
  - scienceplots>=2.0.0 ; extra == 'all'
  - gammatone>=1.0.0 ; extra == 'dev'
  - pesq>=0.0.4 ; extra == 'dev'
  - requests>=2.19.0 ; extra == 'dev'
  - torchaudio>=2.0.1 ; extra == 'dev'
  - onnxruntime>=1.12.0 ; extra == 'dev'
  - pystoi>=0.4.0 ; extra == 'dev'
  - librosa>=0.10.0 ; extra == 'dev'
  - torch-linear-assignment>=0.0.2 ; extra == 'dev'
  - torchvision>=0.15.1 ; extra == 'dev'
  - pycocotools>2.0.0 ; extra == 'dev'
  - torch-fidelity<=0.4.0 ; extra == 'dev'
  - torchvision>=0.15.1 ; extra == 'dev'
  - scipy>1.0.0 ; extra == 'dev'
  - transformers>=4.42.3 ; extra == 'dev'
  - einops>=0.7.0 ; extra == 'dev'
  - timm>=0.9.0 ; extra == 'dev'
  - piq<=0.8.0 ; extra == 'dev'
  - transformers>4.4.0 ; extra == 'dev'
  - tqdm<4.68.0 ; extra == 'dev'
  - regex>=2021.9.24 ; extra == 'dev'
  - mecab-python3>=1.0.6 ; extra == 'dev'
  - ipadic>=1.0.0 ; extra == 'dev'
  - sentencepiece>=0.2.0 ; extra == 'dev'
  - nltk>3.8.1 ; extra == 'dev'
  - types-setuptools ; extra == 'dev'
  - types-requests ; extra == 'dev'
  - types-pyyaml ; extra == 'dev'
  - mypy==1.15.0 ; extra == 'dev'
  - types-tabulate ; extra == 'dev'
  - torch==2.6.0 ; extra == 'dev'
  - types-emoji ; extra == 'dev'
  - types-six ; extra == 'dev'
  - types-protobuf ; extra == 'dev'
  - matplotlib>=3.6.0 ; extra == 'dev'
  - scienceplots>=2.0.0 ; extra == 'dev'
  - fast-bss-eval>=0.1.0 ; extra == 'dev'
  - dython==0.7.9 ; extra == 'dev'
  - numpy<2.3.0 ; extra == 'dev'
  - mecab-ko>=1.0.0,<1.1.0 ; python_full_version < '3.12' and extra == 'dev'
  - faster-coco-eval>=1.6.3 ; extra == 'dev'
  - bert-score==0.3.13 ; extra == 'dev'
  - permetrics==2.0.0 ; extra == 'dev'
  - sacrebleu>=2.3.0 ; extra == 'dev'
  - netcal>1.0.0 ; extra == 'dev'
  - mir-eval>=0.6 ; extra == 'dev'
  - scikit-image>=0.19.0 ; extra == 'dev'
  - lpips<=0.1.4 ; extra == 'dev'
  - mecab-ko-dic>=1.0.0 ; python_full_version < '3.12' and extra == 'dev'
  - dists-pytorch==0.1 ; extra == 'dev'
  - kornia>=0.6.7 ; extra == 'dev'
  - statsmodels>0.13.5 ; extra == 'dev'
  - rouge-score>0.1.0 ; extra == 'dev'
  - huggingface-hub<0.31 ; extra == 'dev'
  - sewar>=0.4.4 ; extra == 'dev'
  - jiwer>=2.3.0 ; extra == 'dev'
  - pytorch-msssim==1.0.0 ; extra == 'dev'
  - pandas>1.4.0 ; extra == 'dev'
  - aeon>=1.0.0 ; python_full_version >= '3.11' and extra == 'dev'
  - fairlearn ; extra == 'dev'
  - monai==1.4.0 ; extra == 'dev'
  - pytdc==0.4.1 ; python_full_version < '3.12' and extra == 'dev'
  - torch-complex<0.5.0 ; extra == 'dev'
  - scipy>1.0.0 ; extra == 'dev'
  requires_python: '>=3.9'
- conda: https://conda.anaconda.org/conda-forge/linux-64/tornado-6.4.2-py312h66e93f0_0.conda
  sha256: 062a3a3a37fa8615ce57929ba7e982c76f5a5810bcebd435950f6d6c4147c310
  md5: e417822cb989e80a0d2b1b576fdd1657
  depends:
  - __glibc >=2.17,<3.0.a0
  - libgcc >=13
  - python >=3.12,<3.13.0a0
  - python_abi 3.12.* *_cp312
  license: Apache-2.0
  license_family: Apache
  purls:
  - pkg:pypi/tornado?source=hash-mapping
  size: 840414
  timestamp: 1732616043734
- conda: https://conda.anaconda.org/conda-forge/noarch/tqdm-4.67.1-pyhd8ed1ab_1.conda
  sha256: 11e2c85468ae9902d24a27137b6b39b4a78099806e551d390e394a8c34b48e40
  md5: 9efbfdc37242619130ea42b1cc4ed861
  depends:
  - colorama
  - python >=3.9
  license: MPL-2.0 or MIT
  purls:
  - pkg:pypi/tqdm?source=hash-mapping
  size: 89498
  timestamp: 1735661472632
- conda: https://conda.anaconda.org/conda-forge/noarch/traitlets-5.14.3-pyhd8ed1ab_1.conda
  sha256: f39a5620c6e8e9e98357507262a7869de2ae8cc07da8b7f84e517c9fd6c2b959
  md5: 019a7385be9af33791c989871317e1ed
  depends:
  - python >=3.9
  license: BSD-3-Clause
  license_family: BSD
  purls:
  - pkg:pypi/traitlets?source=hash-mapping
  size: 110051
  timestamp: 1733367480074
- conda: https://conda.anaconda.org/conda-forge/noarch/typeguard-4.4.2-pyhd8ed1ab_0.conda
  sha256: 0b4dce14a4bbe36e9e2d8637436292ab1fafa608317dd3121e119695e75c4764
  md5: 5a0d90b98099e52389c668ba1c0734a4
  depends:
  - importlib-metadata >=3.6
  - python >=3.9
  - typing-extensions >=4.10.0
  - typing_extensions >=4.10.0
  constrains:
  - pytest >=7
  license: MIT
  license_family: MIT
  purls:
  - pkg:pypi/typeguard?source=hash-mapping
  size: 35184
  timestamp: 1739732461765
- conda: https://conda.anaconda.org/conda-forge/noarch/typer-0.15.2-pyhff008b6_0.conda
  sha256: fa6eeb42e3bddff74126dd61b01b21a3f4f4791368e93bc5a5775563542b2d4e
  md5: 1152565b06e3dc27794c3c11f1050005
  depends:
  - typer-slim-standard ==0.15.2 h801b22e_0
  - python >=3.9
  - python
  license: MIT
  license_family: MIT
  purls:
  - pkg:pypi/typer?source=hash-mapping
  size: 76158
  timestamp: 1740697495168
- conda: https://conda.anaconda.org/conda-forge/noarch/typer-0.15.3-pyhf21524f_0.conda
  sha256: 8cd849ceb5e2f50481b1f30f083ee134fac706a56d7879c61248f0aadad4ea5b
  md5: b4bed8eb8dd4fe076f436e5506d31673
  depends:
  - typer-slim-standard ==0.15.3 h1a15894_0
  - python >=3.9
  - python
  license: MIT
  license_family: MIT
  purls:
  - pkg:pypi/typer?source=compressed-mapping
  size: 77044
  timestamp: 1745886712803
- conda: https://conda.anaconda.org/conda-forge/noarch/typer-slim-0.15.2-pyh29332c3_0.conda
  sha256: c094713560bfacab0539c863010a5223171d9980cbd419cc799e474ae15aca08
  md5: 7c8d9609e2cfe08dd7672e10fe7e7de9
  depends:
  - python >=3.9
  - click >=8.0.0
  - typing_extensions >=3.7.4.3
  - python
  constrains:
  - typer 0.15.2.*
  - rich >=10.11.0
  - shellingham >=1.3.0
  license: MIT
  license_family: MIT
  purls:
  - pkg:pypi/typer-slim?source=hash-mapping
  size: 45866
  timestamp: 1740697495167
- conda: https://conda.anaconda.org/conda-forge/noarch/typer-slim-0.15.3-pyh29332c3_0.conda
  sha256: 1768d1d9914d4237b0a1ae8bcb30dace44ac80b9ab1516a2d429d0b27ad70ab9
  md5: 20c0f2ae932004d7118c172eeb035cea
  depends:
  - python >=3.9
  - click >=8.0.0
  - typing_extensions >=3.7.4.3
  - python
  constrains:
  - typer 0.15.3.*
  - rich >=10.11.0
  - shellingham >=1.3.0
  license: MIT
  license_family: MIT
  purls:
  - pkg:pypi/typer-slim?source=compressed-mapping
  size: 46152
  timestamp: 1745886712803
- conda: https://conda.anaconda.org/conda-forge/noarch/typer-slim-standard-0.15.2-h801b22e_0.conda
  sha256: 79b6b34e90e50e041908939d53053f69285714b0082a0370fba6ab3b38315c8d
  md5: ea164fc4e03f61f7ff3c1166001969af
  depends:
  - typer-slim ==0.15.2 pyh29332c3_0
  - rich
  - shellingham
  license: MIT
  license_family: MIT
  purls: []
  size: 5409
  timestamp: 1740697495168
- conda: https://conda.anaconda.org/conda-forge/noarch/typer-slim-standard-0.15.3-h1a15894_0.conda
  sha256: 72f77e8e61b28058562f2782cf32ff84f14f6c11c6cea7a3fe2839d34654ea45
  md5: 120216d3a2e51dfbb87bbba173ebf210
  depends:
  - typer-slim ==0.15.3 pyh29332c3_0
  - rich
  - shellingham
  license: MIT
  license_family: MIT
  purls: []
  size: 5411
  timestamp: 1745886712803
- conda: https://conda.anaconda.org/conda-forge/noarch/typing-extensions-4.13.2-h0e9735f_0.conda
  sha256: 4865fce0897d3cb0ffc8998219157a8325f6011c136e6fd740a9a6b169419296
  md5: 568ed1300869dca0ba09fb750cda5dbb
  depends:
  - typing_extensions ==4.13.2 pyh29332c3_0
  license: PSF-2.0
  license_family: PSF
  purls: []
  size: 89900
  timestamp: 1744302253997
- conda: https://conda.anaconda.org/conda-forge/noarch/typing-inspection-0.4.0-pyhd8ed1ab_0.conda
  sha256: 172f971d70e1dbb978f6061d3f72be463d0f629155338603450d8ffe87cbf89d
  md5: c5c76894b6b7bacc888ba25753bc8677
  depends:
  - python >=3.9
  - typing_extensions >=4.12.0
  license: MIT
  license_family: MIT
  purls:
  - pkg:pypi/typing-inspection?source=hash-mapping
  size: 18070
  timestamp: 1741438157162
- conda: https://conda.anaconda.org/conda-forge/noarch/typing_extensions-4.13.2-pyh29332c3_0.conda
  sha256: a8aaf351e6461de0d5d47e4911257e25eec2fa409d71f3b643bb2f748bde1c08
  md5: 83fc6ae00127671e301c9f44254c31b8
  depends:
  - python >=3.9
  - python
  license: PSF-2.0
  license_family: PSF
  purls:
  - pkg:pypi/typing-extensions?source=compressed-mapping
  size: 52189
  timestamp: 1744302253997
- conda: https://conda.anaconda.org/conda-forge/noarch/typing_inspect-0.9.0-pyhd8ed1ab_1.conda
  sha256: a3fbdd31b509ff16c7314e8d01c41d9146504df632a360ab30dbc1d3ca79b7c0
  md5: fa31df4d4193aabccaf09ce78a187faf
  depends:
  - mypy_extensions >=0.3.0
  - python >=3.9
  - typing_extensions >=3.7.4
  license: MIT
  license_family: MIT
  purls:
  - pkg:pypi/typing-inspect?source=hash-mapping
  size: 14919
  timestamp: 1733845966415
- conda: https://conda.anaconda.org/conda-forge/noarch/tzdata-2025b-h78e105d_0.conda
  sha256: 5aaa366385d716557e365f0a4e9c3fca43ba196872abbbe3d56bb610d131e192
  md5: 4222072737ccff51314b5ece9c7d6f5a
  license: LicenseRef-Public-Domain
  purls: []
  size: 122968
  timestamp: 1742727099393
- conda: https://conda.anaconda.org/conda-forge/noarch/uc-micro-py-1.0.3-pyhd8ed1ab_1.conda
  sha256: a2f837780af450d633efc052219c31378bcad31356766663fb88a99e8e4c817b
  md5: 9c96c9876ba45368a03056ddd0f20431
  depends:
  - python >=3.9
  license: MIT
  license_family: MIT
  purls:
  - pkg:pypi/uc-micro-py?source=hash-mapping
  size: 11199
  timestamp: 1733784280160
- conda: https://conda.anaconda.org/conda-forge/linux-64/ukkonen-1.0.1-py310h3788b33_5.conda
  sha256: d491c87088b7c430e9b77acc03307a4ad58bc6cdd686353710c3178977712df6
  md5: e05b0475166b68c9dc4d7937e0315654
  depends:
  - __glibc >=2.17,<3.0.a0
  - cffi
  - libgcc >=13
  - libstdcxx >=13
  - python >=3.10,<3.11.0a0
  - python_abi 3.10.* *_cp310
  license: MIT
  license_family: MIT
  purls:
  - pkg:pypi/ukkonen?source=hash-mapping
  size: 13756
  timestamp: 1725784148759
- conda: https://conda.anaconda.org/conda-forge/linux-64/ukkonen-1.0.1-py311hd18a35c_5.conda
  sha256: 4542cc3093f480c7fa3e104bfd9e5b7daeff32622121be6847f9e839341b0790
  md5: 4e8447ca8558a203ec0577b4730073f3
  depends:
  - __glibc >=2.17,<3.0.a0
  - cffi
  - libgcc >=13
  - libstdcxx >=13
  - python >=3.11,<3.12.0a0
  - python_abi 3.11.* *_cp311
  license: MIT
  license_family: MIT
  purls:
  - pkg:pypi/ukkonen?source=hash-mapping
  size: 13858
  timestamp: 1725784165345
- conda: https://conda.anaconda.org/conda-forge/linux-64/ukkonen-1.0.1-py312h68727a3_5.conda
  sha256: 9fb020083a7f4fee41f6ece0f4840f59739b3e249f157c8a407bb374ffb733b5
  md5: f9664ee31aed96c85b7319ab0a693341
  depends:
  - __glibc >=2.17,<3.0.a0
  - cffi
  - libgcc >=13
  - libstdcxx >=13
  - python >=3.12,<3.13.0a0
  - python_abi 3.12.* *_cp312
  arch: x86_64
  platform: linux
  license: MIT
  license_family: MIT
  purls:
  - pkg:pypi/ukkonen?source=hash-mapping
  size: 13904
  timestamp: 1725784191021
- conda: https://conda.anaconda.org/conda-forge/noarch/urllib3-2.4.0-pyhd8ed1ab_0.conda
  sha256: a25403b76f7f03ca1a906e1ef0f88521edded991b9897e7fed56a3e334b3db8c
  md5: c1e349028e0052c4eea844e94f773065
  depends:
  - brotli-python >=1.0.9
  - h2 >=4,<5
  - pysocks >=1.5.6,<2.0,!=1.5.7
  - python >=3.9
  - zstandard >=0.18.0
  license: MIT
  license_family: MIT
  purls:
  - pkg:pypi/urllib3?source=hash-mapping
  size: 100791
  timestamp: 1744323705540
- conda: https://conda.anaconda.org/conda-forge/linux-64/uv-0.7.2-h2f11bb8_1.conda
  sha256: b24d8fb5a1f279d78857ba7ec52515aec6263c42904106fa03efb4032cad8bc9
  md5: b295355ea9f314e28819af3bdc8b3f37
  depends:
  - __glibc >=2.17,<3.0.a0
  - libstdcxx >=13
  - libgcc >=13
  constrains:
  - __glibc >=2.17
  license: Apache-2.0 OR MIT
  purls: []
  size: 13646786
  timestamp: 1746049812291
- conda: https://conda.anaconda.org/conda-forge/noarch/uvicorn-0.34.1-pyh31011fe_0.conda
  sha256: 12fff3fc66d0214db3b68388f9b543c0f32a74ab69bbc48f926287b76f84b4ba
  md5: b16572c04a572377c4010aae0b16b1b7
  depends:
  - __unix
  - click >=7.0
  - h11 >=0.8
  - python >=3.9
  - typing_extensions >=4.0
  license: BSD-3-Clause
  license_family: BSD
  purls:
  - pkg:pypi/uvicorn?source=compressed-mapping
  size: 48804
  timestamp: 1744642145682
- conda: https://conda.anaconda.org/conda-forge/noarch/virtualenv-20.30.0-pyhd8ed1ab_0.conda
  sha256: 1dbb24b144f7b8400b30cca760cdee1b7de61716cd7f06d7ea82b741645823ce
  md5: c0e0b4a09aa5a698a1bdd4ebfe28be38
  depends:
  - distlib >=0.3.7,<1
  - filelock >=3.12.2,<4
  - platformdirs >=3.9.1,<5
  - python >=3.9
  license: MIT
  license_family: MIT
  purls:
  - pkg:pypi/virtualenv?source=hash-mapping
  size: 3635535
  timestamp: 1743474070226
- conda: https://conda.anaconda.org/conda-forge/linux-64/watchfiles-1.0.5-py312h12e396e_0.conda
  sha256: b97b961190e2f0d4bc4e26d6a58cce847aa353a292f1fec194e9ecca25793101
  md5: 731f9ed51e7198ec91c4b9d7899e881c
  depends:
  - __glibc >=2.17,<3.0.a0
  - anyio >=3.0.0
  - libgcc >=13
  - python >=3.12,<3.13.0a0
  - python_abi 3.12.* *_cp312
  constrains:
  - __glibc >=2.17
  license: MIT
  license_family: MIT
  purls:
  - pkg:pypi/watchfiles?source=hash-mapping
  size: 421844
  timestamp: 1744451587768
- conda: https://conda.anaconda.org/conda-forge/noarch/wcwidth-0.2.13-pyhd8ed1ab_1.conda
  sha256: f21e63e8f7346f9074fd00ca3b079bd3d2fa4d71f1f89d5b6934bf31446dc2a5
  md5: b68980f2495d096e71c7fd9d7ccf63e6
  depends:
  - python >=3.9
  license: MIT
  license_family: MIT
  purls:
  - pkg:pypi/wcwidth?source=hash-mapping
  size: 32581
  timestamp: 1733231433877
- conda: https://conda.anaconda.org/conda-forge/noarch/webencodings-0.5.1-pyhd8ed1ab_3.conda
  sha256: 19ff205e138bb056a46f9e3839935a2e60bd1cf01c8241a5e172a422fed4f9c6
  md5: 2841eb5bfc75ce15e9a0054b98dcd64d
  depends:
  - python >=3.9
  license: BSD-3-Clause
  license_family: BSD
  purls:
  - pkg:pypi/webencodings?source=hash-mapping
  size: 15496
  timestamp: 1733236131358
- conda: https://conda.anaconda.org/conda-forge/linux-64/websockets-15.0.1-py312h66e93f0_0.conda
  sha256: d55c82992553720a4c2f49d383ce8260a4ce1fa39df0125edb71f78ff2ee3682
  md5: b986da7551224417af6b7da4021d8050
  depends:
  - __glibc >=2.17,<3.0.a0
  - libgcc >=13
  - python >=3.12,<3.13.0a0
  - python_abi 3.12.* *_cp312
  license: BSD-3-Clause
  license_family: BSD
  purls:
  - pkg:pypi/websockets?source=compressed-mapping
  size: 265549
  timestamp: 1741285580597
- conda: https://conda.anaconda.org/conda-forge/noarch/widgetsnbextension-4.0.14-pyhd8ed1ab_0.conda
  sha256: 7df3620c88343f2d960a58a81b79d4e4aa86ab870249e7165db7c3e2971a2664
  md5: 2f1f99b13b9d2a03570705030a0b3e7c
  depends:
  - python >=3.9
  license: BSD-3-Clause
  license_family: BSD
  purls:
  - pkg:pypi/widgetsnbextension?source=compressed-mapping
  size: 889285
  timestamp: 1744291155057
- conda: https://conda.anaconda.org/conda-forge/linux-64/yaml-0.2.5-h7f98852_2.tar.bz2
  sha256: a4e34c710eeb26945bdbdaba82d3d74f60a78f54a874ec10d373811a5d217535
  md5: 4cb3ad778ec2d5a7acbdf254eb1c42ae
  depends:
  - libgcc-ng >=9.4.0
  arch: x86_64
  platform: linux
  license: MIT
  license_family: MIT
  purls: []
  size: 89141
  timestamp: 1641346969816
- conda: https://conda.anaconda.org/conda-forge/linux-64/zeromq-4.3.5-h3b0a872_7.conda
  sha256: a4dc72c96848f764bb5a5176aa93dd1e9b9e52804137b99daeebba277b31ea10
  md5: 3947a35e916fcc6b9825449affbf4214
  depends:
  - __glibc >=2.17,<3.0.a0
  - krb5 >=1.21.3,<1.22.0a0
  - libgcc >=13
  - libsodium >=1.0.20,<1.0.21.0a0
  - libstdcxx >=13
  arch: x86_64
  platform: linux
  license: MPL-2.0
  license_family: MOZILLA
  purls: []
  size: 335400
  timestamp: 1731585026517
- conda: https://conda.anaconda.org/conda-forge/noarch/zipp-3.21.0-pyhd8ed1ab_1.conda
  sha256: 567c04f124525c97a096b65769834b7acb047db24b15a56888a322bf3966c3e1
  md5: 0c3cc595284c5e8f0f9900a9b228a332
  depends:
  - python >=3.9
  license: MIT
  license_family: MIT
  purls:
  - pkg:pypi/zipp?source=hash-mapping
  size: 21809
  timestamp: 1732827613585
- conda: https://conda.anaconda.org/conda-forge/linux-64/zlib-1.3.1-hb9d3cd8_2.conda
  sha256: 5d7c0e5f0005f74112a34a7425179f4eb6e73c92f5d109e6af4ddeca407c92ab
  md5: c9f075ab2f33b3bbee9e62d4ad0a6cd8
  depends:
  - __glibc >=2.17,<3.0.a0
  - libgcc >=13
  - libzlib 1.3.1 hb9d3cd8_2
  arch: x86_64
  platform: linux
  license: Zlib
  license_family: Other
  purls: []
  size: 92286
  timestamp: 1727963153079
- conda: https://conda.anaconda.org/conda-forge/linux-64/zstandard-0.23.0-py310ha75aee5_1.conda
  sha256: 96f96336f76443f5efb05f8a7232cc62f8fff969c27d03aa4aae181745f6f961
  md5: 0316e8d0e00c00631a6de89207db5b09
  depends:
  - __glibc >=2.17,<3.0.a0
  - cffi >=1.11
  - libgcc >=13
  - python >=3.10,<3.11.0a0
  - python_abi 3.10.* *_cp310
  license: BSD-3-Clause
  license_family: BSD
  purls:
  - pkg:pypi/zstandard?source=hash-mapping
  size: 720871
  timestamp: 1741853413225
- conda: https://conda.anaconda.org/conda-forge/linux-64/zstandard-0.23.0-py310ha75aee5_2.conda
  sha256: f9b76c2f8a0f96e656843553272e547170182f5b8aba1a6bcba28f7611d87c23
  md5: f9254b5b0193982416b91edcb4b2676f
  depends:
  - __glibc >=2.17,<3.0.a0
  - cffi >=1.11
  - libgcc >=13
  - python >=3.10,<3.11.0a0
  - python_abi 3.10.* *_cp310
  license: BSD-3-Clause
  license_family: BSD
  purls:
  - pkg:pypi/zstandard?source=hash-mapping
  size: 722119
  timestamp: 1745869786772
- conda: https://conda.anaconda.org/conda-forge/linux-64/zstandard-0.23.0-py311h9ecbd09_2.conda
  sha256: 76d28240cc9fa0c3cb2cde750ecaf98716ce397afaf1ce90f8d18f5f43a122f1
  md5: ca02de88df1cc3cfc8f24766ff50cb3c
  depends:
  - __glibc >=2.17,<3.0.a0
  - cffi >=1.11
  - libgcc >=13
  - python >=3.11,<3.12.0a0
  - python_abi 3.11.* *_cp311
  license: BSD-3-Clause
  license_family: BSD
  purls:
  - pkg:pypi/zstandard?source=hash-mapping
  size: 731883
  timestamp: 1745869796301
- conda: https://conda.anaconda.org/conda-forge/linux-64/zstandard-0.23.0-py312h66e93f0_1.conda
  sha256: b4fd6bd1cb87a183a8bbe85b4e87a1e7c51473309d0d82cd88d38fb021bcf41e
  md5: d28b82fcc8d1b462b595af4b15a6cdcf
  depends:
  - __glibc >=2.17,<3.0.a0
  - cffi >=1.11
  - libgcc >=13
  - python >=3.12,<3.13.0a0
  - python_abi 3.12.* *_cp312
  license: BSD-3-Clause
  license_family: BSD
  purls:
  - pkg:pypi/zstandard?source=hash-mapping
  size: 731658
  timestamp: 1741853415477
- conda: https://conda.anaconda.org/conda-forge/linux-64/zstandard-0.23.0-py312h66e93f0_2.conda
  sha256: ff62d2e1ed98a3ec18de7e5cf26c0634fd338cb87304cf03ad8cbafe6fe674ba
  md5: 630db208bc7bbb96725ce9832c7423bb
  depends:
  - __glibc >=2.17,<3.0.a0
  - cffi >=1.11
  - libgcc >=13
  - python >=3.12,<3.13.0a0
  - python_abi 3.12.* *_cp312
  license: BSD-3-Clause
  license_family: BSD
  purls:
  - pkg:pypi/zstandard?source=compressed-mapping
  size: 732224
  timestamp: 1745869780524
- conda: https://conda.anaconda.org/conda-forge/linux-64/zstd-1.5.7-hb8e6e7a_2.conda
  sha256: a4166e3d8ff4e35932510aaff7aa90772f84b4d07e9f6f83c614cba7ceefe0eb
  md5: 6432cb5d4ac0046c3ac0a8a0f95842f9
  depends:
  - __glibc >=2.17,<3.0.a0
  - libgcc >=13
  - libstdcxx >=13
  - libzlib >=1.3.1,<2.0a0
  license: BSD-3-Clause
  license_family: BSD
  purls: []
  size: 567578
  timestamp: 1742433379869<|MERGE_RESOLUTION|>--- conflicted
+++ resolved
@@ -5026,7 +5026,6 @@
   - python >=3.10,<3.11.0a0
   - python_abi 3.10.* *_cp310
   license: BSD-2-Clause
-  license_family: BSD
   purls:
   - pkg:pypi/llvmlite?source=hash-mapping
   size: 29942580
@@ -5042,6 +5041,7 @@
   - python >=3.11,<3.12.0a0
   - python_abi 3.11.* *_cp311
   license: BSD-2-Clause
+  license_family: BSD
   purls:
   - pkg:pypi/llvmlite?source=hash-mapping
   size: 30029024
@@ -7264,6 +7264,8 @@
   md5: 95bd67b1113859774c30418e8481f9d8
   constrains:
   - python 3.12.* *_cpython
+  arch: x86_64
+  platform: linux
   license: BSD-3-Clause
   license_family: BSD
   purls: []
@@ -7458,14 +7460,8 @@
   - sympy >=1.13.3
   - typing_extensions >=4.10.0
   constrains:
-<<<<<<< HEAD
-  - python 3.12.* *_cpython
-  arch: x86_64
-  platform: linux
-=======
   - pytorch-gpu <0.0a0
   - pytorch-cpu 2.7.0
->>>>>>> d9f1c6a8
   license: BSD-3-Clause
   license_family: BSD
   purls:
