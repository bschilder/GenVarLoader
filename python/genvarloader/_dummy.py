from pathlib import Path

import numpy as np
import polars as pl
import seqpro as sp
from einops import repeat
from genoray._svar import SparseGenotypes
from natsort import natsorted

from ._dataset._impl import RaggedDataset
from ._dataset._indexing import DatasetIndexer
from ._dataset._intervals import tracks_to_intervals
from ._dataset._reconstruct import (
<<<<<<< HEAD
    POS_TYPE,
    Haps,
    HapsTracks,
    RaggedSeqs,
    Reference,
    Tracks,
=======
    Haps,
    HapsTracks,
    Reference,
    Tracks,
    TrackType,
>>>>>>> 48f0cac5
    _Variants,
)
from ._dataset._utils import bed_to_regions
from ._ragged import Ragged, RaggedIntervals
from ._utils import _lengths_to_offsets
from ._variants._records import RaggedAlleles


def get_dummy_dataset():
    """Return a dummy :class:`Dataset <genvarloader.Dataset>`  with 4 regions, 4 samples, max jitter of 2, a reference genome of all :code:`"N"`, genotypes, and
    1 track "read-depth" where each track is :code:`[1, 2, 3, 4, 5, 6]` in the reference coordinate system, where :code:`3` is aligned
    with each region's start coordinate. Is initialized to return ragged haplotypes and tracks with no jitter and deterministic reconstruction algorithms.
    """
    max_jitter = 2

    dummy_samples = ["Aang", "Katara", "Sokka", "Toph"]
    n_samples = len(dummy_samples)

    dummy_contigs = [str(i) for i in range(1, 23)] + ["X", "Y", "MT"]
    dummy_bed = pl.DataFrame(
        {
            "chrom": ["8", "3", "6", "2"],
            "chromStart": [5, 13, 8, 2],
            "chromEnd": [8, 16, 11, 5],
            "strand": ["+", "-", "+", "+"],
        }
    )
    n_regions = len(dummy_bed)

    with pl.StringCache():
        pl.Series(natsorted(dummy_contigs), dtype=pl.Categorical())
        sorted_bed = dummy_bed.with_row_index().sort(
            pl.col("chrom").cast(pl.Categorical())
        )

    r_idx_map = np.argsort(sorted_bed["index"])
    sorted_bed = sorted_bed.drop("index")
    dummy_idxer = DatasetIndexer.from_region_and_sample_idxs(
        r_idx_map, np.arange(len(dummy_samples)), dummy_samples
    )

    dummy_regions = bed_to_regions(sorted_bed, dummy_contigs)

    ref_len = 20
    ref_lens = np.full(len(dummy_contigs), ref_len, dtype=np.int32)
    ref = np.full(ref_len * len(dummy_contigs), b"N", dtype="S1").view(np.uint8)
    dummy_ref = Reference(
        reference=ref,
        contigs=dummy_contigs,
        offsets=_lengths_to_offsets(ref_lens, np.uint64),
        pad_char=ord(b"N"),
    )

    dummy_vars = _Variants(
        v_starts=repeat(
            dummy_regions[:, 1].astype(POS_TYPE), "r -> (r s)", s=n_samples
        ),
        ilens=repeat(np.array([-2, -1, 0, 1], np.int32), "s -> (r s)", r=n_regions),
        alts=RaggedAlleles.from_offsets(
            data=repeat(sp.cast_seqs("ACGTT"), "a -> (r a)", r=n_regions),
            shape=n_regions * n_samples,
            offsets=_lengths_to_offsets(
                repeat(np.array([1, 1, 1, 2]), "s -> (r s)", r=n_regions)
            ),
        ),
    )

    v_idxs = (
        np.array([[3, 2, 4, 1], [1, 3, 2, 4], [2, 1, 4, 3], [4, 2, 3, 1]])[
            [3, 1, 2, 0]
        ]  # target lengths
        - 1  # 0-based idx within region
        + 4 * np.arange(4)[:, None]  # adjust by region/contig offset
    ).astype(np.int32)
    shape = (4, 4, 1)
    dummy_genos = SparseGenotypes.from_offsets(
        data=v_idxs.ravel(),
        shape=shape,
        offsets=np.arange(0, 4 * 4 + 1, dtype=np.int64),  # every entry has 1 variant
    )

    dummy_haps = Haps(
        reference=dummy_ref,
        variants=dummy_vars,
        genotypes=dummy_genos,
        dosages=None,
        kind=RaggedSeqs,
    )

    # (r s), want tracks of [1, 2, 3, 4, 5] for each region so that pad values of 0 are obvious
    track_regions = dummy_regions.copy()
    track_regions[:, 1] -= max_jitter
    track_regions[:, 2] = track_regions[:, 1] + 5 + max_jitter
    t_len = 5
    data, offsets = tracks_to_intervals(
        regions=track_regions,
        tracks=repeat(
            np.arange(1, 1 + t_len + 2 * max_jitter, dtype=np.float32),
            "l -> (r l)",
            r=4,
        ),
        track_offsets=_lengths_to_offsets(np.full(4, t_len + 2 * max_jitter)),
    )
    lengths = np.diff(offsets)
    data = repeat(data, "(r i) -> (r s i)", r=4, s=4)
    offsets = _lengths_to_offsets(repeat(lengths, "r -> (r s)", s=4))
    dummy_itvs = {
        "read-depth": RaggedIntervals.from_offsets(
            data=data, shape=(4, 4), offsets=offsets
        )
    }

    # (r), want tracks of [0, 0, 1, 0, 0] for each region so that pad values of 0 are obvious
    track_regions = dummy_regions.copy()
    track_regions[:, 1] -= max_jitter
    track_regions[:, 2] = track_regions[:, 1] + 5 + max_jitter
    t_len = 5
    one_track = np.zeros(t_len + 2 * max_jitter, dtype=np.float32)
    one_track[2] = 1
    data, offsets = tracks_to_intervals(
        regions=track_regions,
        tracks=repeat(one_track, "l -> (r l)", r=len(dummy_regions)),
        track_offsets=_lengths_to_offsets(np.full(4, t_len + 2 * max_jitter)),
    )
    lengths = np.diff(offsets)
    dummy_itvs["annot"] = RaggedIntervals.from_offsets(
        data=data, shape=4, offsets=offsets
    )

    avail_tracks = {"read-depth": TrackType.SAMPLE, "annot": TrackType.ANNOT}

    dummy_tracks = Tracks(dummy_itvs, avail_tracks, avail_tracks)

    dummy_recon = HapsTracks(dummy_haps, dummy_tracks)

    dummy_dataset: RaggedDataset[RaggedSeqs, Ragged[np.float32], None, None] = (
        RaggedDataset(
            path=Path("dummy"),
            output_length="ragged",
            max_jitter=max_jitter,
            return_indices=False,
            contigs=dummy_contigs,
            jitter=0,
            deterministic=True,
            rc_neg=True,
            transform=None,
            _full_bed=dummy_bed,
            _full_regions=dummy_regions,
            _jittered_regions=dummy_regions.copy(),
            _idxer=dummy_idxer,
            _seqs=dummy_haps,
            _tracks=dummy_tracks,
            _recon=dummy_recon,
            _rng=np.random.default_rng(),
        )
    )

    return dummy_dataset<|MERGE_RESOLUTION|>--- conflicted
+++ resolved
@@ -11,20 +11,13 @@
 from ._dataset._indexing import DatasetIndexer
 from ._dataset._intervals import tracks_to_intervals
 from ._dataset._reconstruct import (
-<<<<<<< HEAD
     POS_TYPE,
     Haps,
     HapsTracks,
     RaggedSeqs,
     Reference,
     Tracks,
-=======
-    Haps,
-    HapsTracks,
-    Reference,
-    Tracks,
     TrackType,
->>>>>>> 48f0cac5
     _Variants,
 )
 from ._dataset._utils import bed_to_regions
