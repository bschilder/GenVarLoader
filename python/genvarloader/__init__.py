--- conflicted
+++ resolved
@@ -8,13 +8,8 @@
 from ._dataset._reconstruct import Reference
 from ._dataset._write import write
 from ._dummy import get_dummy_dataset
-<<<<<<< HEAD
 from ._torch import to_nested_tensor
-=======
-from ._ragged import Ragged
-from ._utils import read_bedlike, with_length
 from ._variants._sitesonly import DatasetWithSites, SitesSchema, sites_vcf_to_table
->>>>>>> 48f0cac5
 
 __version__ = importlib.metadata.version("genvarloader")
 
@@ -29,11 +24,8 @@
     "ArrayDataset",
     "RaggedDataset",
     "Reference",
-<<<<<<< HEAD
     "to_nested_tensor",
-=======
     "sites_vcf_to_table",
     "SitesSchema",
     "DatasetWithSites",
->>>>>>> 48f0cac5
 ]