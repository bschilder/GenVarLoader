<<<<<<< HEAD
=======
## 0.14.0 (2025-05-01)

### Feat

- expose the Reference class and allow it to be passed to Dataset.open to avoid data duplication. feat: begin work for returning variant info
- SVAR support passes all tests

### Fix

- dummy data
- dummy data with Ragged sparsegenotypes
- continue migrating to seqpro Ragged, enable logger at module level, add warnings about potential reference genome mismatches
- add spanning dels to test and fix hap ilens for this case

>>>>>>> 4c5303b4
## v0.13.0 (2025-04-30)

### Feat

- SVAR support passes all tests

### Fix

- continue migrating to seqpro Ragged, enable logger at module level, add warnings about potential reference genome mismatches
- add spanning dels to test and fix hap ilens for this case

## v0.12.0 (2025-04-18)

### Feat

- remove Variants from public API. lets variants be a path and automatically infer if it is a VCF or PGEN
- automatically write or update genoray VCF index to be GVL compatible during write
- use genoray for variant I/O

## v0.11.0 (2025-04-09)

### Feat

- change format of variant file indices so they can be one file, change naming to add .gvi extension to source.

### Refactor

- let starts and ends be optional for variant queries

## v0.10.8 (2025-04-08)

### Fix

- reverse helper wrong when parallel=True
- reverse helper wrong when parallel=True

## v0.10.7 (2025-04-04)

### Fix

- pass all tests.

## v0.10.6 (2025-04-04)

### Fix

- bug in rev and rev comp causing garbage output for negative stranded data.

## v0.10.5 (2025-04-01)

### Fix

- (breaks experimental API) rename dosage to CCF and adjust alg to handle missing CCF from e.g. germline variants.

## v0.10.4 (2025-04-01)

### Fix

- hotfix for indexer usage

## v0.10.3 (2025-04-01)

### Fix

- shape of dataset return values.

## v0.10.2 (2025-04-01)

### Fix

- pass relevant tests.
- faster VCF reading.

## v0.10.1 (2025-03-25)

### Fix

- bump polars version, breaking changes upstream.

## v0.10.0 (2025-03-21)

### Feat

- type-safe Dataset, passes all tests.
- refactor Dataset implementation to be (almost) fully type-safe.

### Fix

- Dataset.open returns highest complexity ds by default (haps + all tracks, sorted).

## v0.9.0 (2025-03-06)

### Feat

- option to return ragged data from gvl.Dataset. output_length is set dynamically. fix: hap reconstruction matches bcftools. change default for Dataset.deterministic from False to True. change track output from a list of arrays to having a track dimension i.e. from shape (b [p] l) to (b t [p] l). docs: add dataset.md, faq.md and overhaul geuvadis.ipynb to be simpler and reflect changes in API.

## v0.8.1 (2025-02-12)

### Fix

- incorrect mask from get_keep_mask_for_length (#37)

## v0.8.0 (2025-02-05)

### Feat

- sequence annotations

## v0.7.3 (2025-01-27)

### Feat

- allow subset_to() to accept boolean masks and polars Series
- allow subset_to() to accept boolean masks and polars Series

### Fix

- add test for subset_to
- add test for subset_to
- update tests to match internal API changes
- update tests to match internal API changes
- bug in mark_keep_variants with spanning deletions.

## v0.7.2 (2025-01-26)

### Fix

- change loop order to only open files once.
- respect memory limits when writing bigwig data.
- online docs notebook syntax highlightning
- better docs.

## v0.7.1 (2025-01-17)

### Fix

- bump version
- scalar dataset indexing, region_indices order, updated docs, hotfixes

## v0.7.0 (2025-01-17)

### Feat

- indexing matches input bed file. make sel() a private method pending better API design. fix: pass tests for indexing and separate indexing and subsetting logic into DatasetIndexer.
- write input regions to disk with a column mapping each to a row in the sorted dataset regions

### Fix

- passing tests
- passing tests
- passing tests

## v0.6.4 (2024-12-16)

### Fix

- update rust dependencies.

## v0.6.3 (2024-12-16)

### Fix

- unintended torch requirements

## v0.6.2 (2024-12-16)

### Fix

- update version
- StratifiedSampler requires torch. fix: remove deprecated conda env files.

## v0.6.1 (2024-11-25)

### Fix

- handle empty genotypes during gvl write. fix: PgenGenos sample_idx should be sorted when compared to current sample_idx.

## v0.6.0 (2024-09-03)

### Feat

- bump version
- geuvadis tutorial.
- tutorial notebook, pooch dependency.

### Fix

- update available tracks after writing transformed ones to disk.

## v0.5.6 (2024-08-07)

### Fix

- bump version
- offsets can overflow int32, use int64 instead.

## v0.5.5 (2024-08-02)

### Fix

- make Records.vars_in_range... functions fallible by returning None instead of "empty" RecordInfo instances. This fixes downstream behavior of the Variants.read.. methods when there are no variants in the query. feat: when reading VCFs for the first time and no index is found, try to index them first before raising an error. fix: better docstrings on attributes of private API.
- add build number to replace yanked release

## v0.5.4 (2024-07-05)

### Fix

- fix breaking changes from polars 1.0
- fix breaking changes from polars 1.0

## v0.5.3 (2024-07-05)

### Fix

- fix breaking changes from polars 1.0
- fix breaking changes from polars 1.0

## v0.5.2 (2024-07-05)

### Fix

- typo in pyproject causing dependencies to be ignored.
- typo in pyproject causing dependencies to be ignored.

## v0.5.1 (2024-06-29)

### Feat

- prep for readthedocs
- prepare for online documentation.

### Fix

- add favicon
- documentation formatting
- rtd config
- rtd config
- rtd config
- rtd config
- rtd config
- rtd config
- rtd config
- readthedocs dependencies
- readthedocs config
- readthedocs config
- readthedocs config
- readthedocs config
- readthedocs config
- readthedocs config

## v0.5.0 (2024-06-13)

### Feat

- bump version
- multiprocess reading of genotypes, both VCF and PGEN. fix: bug in reading genotypes from PGEN

## v0.4.1 (2024-06-11)

### Fix

- bump version
- got number of regions from wrong array in get_reference

## v0.4.0 (2024-06-05)

### Feat

- deprecate old loader, worse performance. reorganize code.

### Fix

- better documentation in README. feat!: rename write_transformed_tracks to write_transformed_track. feat: more ergonomic indexing.

## v0.3.3 (2024-06-01)

### Fix

- bump version
- wrong max_ends from SparseGenotypes.from_dense_with_length due to data races/incorrect parallel semantics for numba
- diffs need to be clipped and negated when computing shifts

### Perf

- pad haplotypes on-the-fly to avoid extra copying of reference subsequences

## v0.3.2 (2024-04-29)

### Feat

- can convert Records back to a polars DataFrame with minimal copying via conversion of VLenAlleles to pyarrow buffers
- make open_with_settings the standard open function. fix: recognize .bgz extension for fasta files

### Fix

- remove dynamic versioning table
- move cli to __main__ feat: generalize Variants to automatically identify whether vcf or pgen is passed
- move cli to script in python source directory, maturin limitation?
- wrong implementation of heuristic for extending genotypes.

### Perf

- faster sparsifying genotypes. feat: log level for cli. fix: clip missing lengths for appropriate end extension.

## v0.3.1 (2024-04-16)

### Feat

- benchmark interval decompression on cpu with numba vs. cpu with taichi vs. gpu with taichi
- optionally decompress intervals to tracks on gpu
- initial support for stranded regions
- option to cache fasta files as numpy arrays.
- implement BigWig intervals as Rust extension.
- finishing touches on multi-track implementation. Block is cryptic issue where writing genotypes is somehow preventing joblib from launching new processes.
- stop overwriting by default, add option.
- transforms directly on tracks. feat: intervals as array of structs for better data locality.
- let extra tracks get added via paths
- let extra tracks get added via paths
- initial support for indels in tracks and WIP on also returning auxiliary genome wide tracks.
- initial sparse genos -> haplotypes and sparse hap diffs.
- wip sparse genotypes.
- properties for getting haplotypes, references, or tracks only.
- properties for getting haplotypes, references, or tracks only.
- encourage num_workers <= 1 with GVL dataloader.
- freeze gvl.Dataset to prevent user from accidentally introducing invalid states. feat: warn if any query contigs have either no variatns or intervals associated with them.
- warn instead of error when no reference passed and genos present.
- disable overwriting by default, have no args be help.
- also report number of samples.
- add .from_table constructor for BigWigs.
- move CLI to script, include in package.
- use a table to specify bigwigs instead. fix: jittering.
- add script to write datasets to disk.
- more quality of life improvements. relax dependency version constraints.
- with_seed method
- quality of life methods for subsetting and converting to dataloaders.
- torch convenience functions fix: ensure genotypes and intervals written in sorted order wrt the BED file.
- pre-computed implementation.

### Fix

- dependency typo
- remove taichi interval to track implementation since it did not improve performance, even on GPU
- need to subset arrays to be reverse complemented
- change argument order of subset_to to match the rest of the API. fix: simplify subset implementation.
- remove python 3.10 type hints
- dimension order on subsets.
- make variant indices absolute on write.
- sparse genotypes layout
- sparse genotypes layout
- wrong layout out genotypes and wrong max ends computation.
- ragged array layouts for correct concatenation when writing datasets one contig at a time.
- bug where init_intervals would not initialize all available tracks.
- track_to_intervals had wrong n_intervals and thus, wrong offsets.
- track_to_intervals had wrong n_intervals and thus, wrong offsets.
- bug in computing max ends.
- match serde for genome tracks.
- bug in open state management.
- bug when writing genotypes where the chromosome of the requested regions is not present in the VCF.
- bug getting intersection of samples available.
- bug getting intersection of samples available.
- sum wrong axis in adjust multi index.
- make GVLDataset __getitem__ API  match torch Dataset API (i.e. use raveled index)
- QOL improvements.
- incorrect genotypes returned from VCF when queries have overlapping ranges.
- wrong shape.
- wrong shape.

### Refactor

- move construct virtual data to loader so utils import faster.
- move construct virtual data to loader so utils import faster.
- rename util to utils.
- rename util to utils.
- move write under dataset directory. perf?: move indexing operations into numba.
- move cli to script outside package, faster help message.
- break up dataset implementation into smaller files. refactor!: condense with_ methods into single with_settings() methods. feat: sel() and isel() methods for eager retrieval by sample and region.

### Perf

- when opening witih settings and providing a reference, but return_sequences is false, don't load the reference into memory.

## v0.3.0 (2024-03-15)

### Feat

- write ZarrTracks in smaller chunks.
- write ZarrTracks in smaller chunks.

### Fix

- remove wip vidx feature.
- relax numba version constraint
- rounding issues for setting fixed lengths on BED regions.
- more informative vcf record progress bar.

## v0.3.0rc6 (2024-03-11)

### Feat

- improve record query performance by allowing nearest_nonoverlapping index adjustment to be computed on-the-fly in the weighted activity selection algorithm and thus also benefit from early stopping.
- more descriptive progress bar for constructing ZarrGenos from another file.
- add progress bar for reading VCF records.

### Fix

- pylance update, catch possibly unbound variables.
- instead of failing, raise warning when encountering non-SNP, non-INDEL variants and skip them.

## v0.3.0rc5 (2024-03-04)

### Fix

- more descriptive pbar when writing ZarrTracks from another reader.
- BigWigs, only keep contigs that are shared across all bigwigs.
- better error messages and catching cases for non-SNP, non-INDEL variants.
- avoid segfault caused when a TensorStore is forked to new processes.
- make ZarrTracks implement Reader protocol. feat: add NumpyGenos for in-memory representation. feat: better ZarrGenos.from_recs_genos progress bar.

## v0.3.0rc4 (2024-02-29)

### Fix

- naming of .ends.gvl.arrow to .gvl.ends.arrow so file suffix parsing works correctly.

## v0.3.0rc3 (2024-02-29)

## v0.3.0rc2 (2024-02-29)

### Fix

- remove pyd4 dependency, had unspectacular performance.

## v0.3.0-rc.1 (2024-02-28)

### Feat

- add ZarrTracks for much faster performance than D4.
- finish deprecating parallel GVL.

### Fix

- implementation of Haplotypes with re-alignment of tracks, no runtime errors. Pending unit tests.
- implementation of Haplotypes with re-alignment of tracks, no runtime errors. Pending unit tests.
- deprecate vcf, tiledb, and zarr readers and associated types.

## v0.2.5 (2024-02-26)

### Fix

- raise informative error for unnormalized VCFs.
- remove print statement and add zarr dependency.
- VCFGenos needed offset information.
- bug in construct_haplotypes, updated shift too early. feat: support for VCF and Zarr/Tensorstore for parallel access to genotypes.

## v0.2.3 (2024-02-12)

### Fix

- wrong syntax with in_memory FASTA and cast queries to 1d for FastaVariants.

## v0.2.2 (2024-02-07)

## v0.2.1 (2024-02-02)

### Fix

- update seqpro version.
- update seqpro version.

## v0.2.0 (2023-12-29)

### Feat

- rename RLE table to intervals. WIP generalizing to arbitrary groupings and value columns.
- rename RLE table to intervals. WIP generalizing to arbitrary groupings and value columns.

### Fix

- include tqdm dependency
- non-contiguous genotypes array when using multiple regions in pgen.
- update tests to use relative paths and reflect changes to API
- handle contig normalization when file has mixed contigs prefixes.
- bug in Buffer class
- bug in Buffer class
- infer contig prefix for FASTA.
- return NDArray from Reader instead of DataArray for greater portability and performance.
- only slice batch_dims when fetching buffers.
- faster FASTA reads, skip sequences that aren't needed.
- broadcast track to have ploid dimension.

## v0.1.18 (2023-12-20)

### Feat

- **api**: remove jitter_bed from GVL.set and GVLDataset.set

### Fix

- big speed up of GVL initialization, especially when BED file has many unique contigs.
- make jitter_bed jitter each instance independently.
- speed up partition_bed when # of unique contigs is very large by parallelizing execution across contigs.

## v0.1.17 (2023-12-17)

### Feat

- pass all tests with weighted activity selection implementation.
- lazily open Fasta file handle, keeping it open after first read.
- lazily open Fasta file handle, keeping it open after first read.
- generic type annotation for random_chain.
- automatically infer torch DDP usage.
- add transform to map-style dataset. fix: remove region from GVL.sizes, should only have batch_dims excluding region.
- better protocol typing for Reader. feat: random_chain utility function to facilitate randomly chaining GVL loaders.
- experimental map-style torch dataset.
- support torch DDP by specifying distributed framework to GVL. fix: work-in-progress on proper max_end calculation.
- minimum batch dim sizes when shuffle=True (i.e. for training). feat: parallel processing of query regions in pgen and fastavariants. fix: compute max deletion lengths with weighted activity selection, remark on intractable aspects of problem and when heuristic fails. Handle failure in construct haplotypes function. feat[wip]: optionally converting PGEN genotypes to an N5 store, currently segfaults for unknown reasons. Gets further with longer sleep cycles. feat: add chunked attribute to readers so that GVL can attempt to respect chunked layouts. fix: negative indices when slicing VLenAlleles. feat: concat VLenAlleles.

### Fix

- reset partition counters on iteration start.
- randomly sample keys in random_chain.

## v0.1.16 (2023-11-28)

### Fix

- batch dimension can end up in wrong axis after vectorized indexing depending on batch_dims.

## v0.1.15 (2023-11-20)

### Fix

- in_memory Fasta holds wrong data.

## v0.1.14 (2023-11-20)

## v0.1.13 (2023-11-17)

## v0.1.12 (2023-11-16)

## v0.1.11 (2023-11-14)

## v0.1.9 (2023-11-06)

### Feat

- do not pre-compute diffs since it is only used once and this reduces memory usage.
- initial implementation of generalized haplotype construction for re-aligning tracks.
- switch buffer slicing alg depending on batch size.
- change type annotation to Mapping for covariance.
- better docstring.
- add method to get PyTorch dataset from GVL class.

### Fix

- better docstring.
- return region index with return_index. feat: specify order of arrays in return_tuples.
- increment buffer idx_slice by amount actually copied from buffer instead of batch_size, which is sometimes too large.
- readers with no non-length dimensions. feat: allow Fasta to be in-memory.

## v0.1.10 (2023-11-08)

### Feat

- improve speed for short seq lengths, large batch sizes. fix: bug in reverse complementing.
- update README.
- bump version.
- build 0.1.1
- draft support for PGEN split by contig.
- bump version to 0.1.0
- tests for indel support.
- option to disable jittering of haplotypes that are longer than query regions.
- implement stranded regions.
- add option to jitter bed regions.
- passing strand info to read(), 1 for forward and -1 for reverse.
- initial (buggy) implementation drafting spliced, multiregion `read` functions.
- split non-overlapping ROIs into separate partitions.
- organize kwargs docstring.
- make SyncBuffer work. Several errors in construct haplotypes with indels.
- enable make concurrent reads again, but without single buffer allocation per process. This remains WIP. Comm overhead might make this a bad idea anyway.
- allocate a buffer once and only once for each call to iter(). Pass a sliced view of this buffer to readers to fill up. Not implemented for multi-process work.
- bump version.
- infer contig prefix for TileDB-VCF. Also deprecate TileDB-VCF for now given issues creating TileDB-VCF datasets (segfaults) and no implementation for indels from TileDB-VCF (yet).
- bump version for bugfix.
- add license info to pyproject.toml

### Fix

- not all batch dims need be in every loader, handle this case.
- work-in-progress on wrong output lengths from fasta_variants.
- buffer length axis slicer was wrong length, should be computed by total length of *merged* regions.
- buffer length axis slicer was wrong length, should be computed by total length of regions.
- splice utils.
- attribute error.
- comment why versions are 0.0.0.
- dynamic versioning config.
- relax virtual data alignment constraints from exact join to inner join. feat: use dynamic versioning.
- make splicing util funcs generalize to n-dim arrays with length as the final axis.
- improve perf by not having batches as xr.Datasets.
- partitioned the wrong bed, jittered bed at wrong point in loop.
- forgot to cache jit function.
- batch_idx generation.
- computing relative starts for slicing buffers.
- computing max_ends.
- dim idx iteration.
- make strand column optional.
- forgot to pass contig to end_to_var_idx in Pgen read_for_hap.
- init Fasta.rev_strand_fn when alphabet is str. fix: using sample subsets with Pgen.
- uppercase alphabet when passed as a string.
- pass all tests! allow ploid kwarg in pgen reader, fix bugs with variant searching and max_end and end_idx calculation.
- pass all tests! allow ploid kwarg in pgen reader, fix bugs with variant searching and max_end and end idx calculation.
- consts for tracking buffer_idx column meanings. TODO reverse complement (or just reverse) data when slicing it from the buffer. Reverse complementing while constructing buffers requires partitions to be broken up more since only regions on the same strand can be merged.
- add pre-commit to dev dependencies.
- no variants in any query regions.
- ignore false positive dask.empty typing error.
- forgot to jit construct_haplotypes_with_indels().
- forgot comma.
- handle overlapping variants (i.e. genotype == ALT at same position in same sample) by only applying the first encountered.
- move ref_idx for deletions. feat: expose seed arg for fastavariants for determinism.
- checking that sample subset is all in pgen file.
- VLenAlleles slicing with None start. feat: cache pvar as arrow file.
- slicing VLenAlleles with start=None

## v0.0.2 (2023-10-11)

### Feat

- update README
- prepare to publish on pypi.
- reorganize loader code and add `set` method to update parameters that dont require re-initializing Ray Actors. fix: clean up BigWig docstring, plan for deprecation in favor of a method to convert to RLE table for big performance boost.
- reorganize code, minor changes.
- tested that ray-based loader runs.
- initial concurrent implementation with Ray.
- concurrent.futures based async buffering. Unfortunately, benchmarking shows this is slower than a single-threaded implementation.
- optimize buffer slicing. fix: setting uniform length.
- minor updates, increase fudge factor for memory usage.
- make libraries for different variant formats optional.
- reorganize, move loader into separate file.
- add pgen reader.
- optional lazy loading for RLE table.
- RLE table reader, corresponding to the BED5+ format.
- better docstring on Zarr reader.
- initial Zarr reader.
- more docstrings. fix: dtype conversion in bigwig.
- view_virtual_data to preview dimensions from combined readers and test that they are compatible. feat: weighted upsampling for entries that appear in batch dimensions.
- include GVL in __all__ imports. fix: Reader docstring.
- comments on how to implement async reads.
- return batch dim indices.

### Fix

- change shuffle of GVL.partitioned_bed to respect deprecation of random.shuffle's second argument. feat: make GVL.readers a dict.
- add license, description, repo link.
- prep for poetry to pypi.
- poetry build issues.
- wrong dtype for Fasta without padding. feat: optimize construct haplotypes with indels, parallel helps. fix: pgen position from 1-based to 0-based. fix: indexing bugs from converting code for 1 contig to multiple contigs in pgen.read().
- dtype of variant sizes.
- make construct_haplotypes_with_indels jittable.
- relax ray version constraint by not using subscript ObjectRef type.
- passing sample subsets correctly and tracking buffer use.
- update bnfo-environment.yml.
- wrong col names.
- export view_virtual_data in __all__. fix: switch bigwig to shared memmap and joblib, ray docs on shared memmory were less clear.
- partial batches.
- make GVL a proper iterator.
- accessing and padding for out of bounds regions.
- batch_dim issues, return_index issues, drop_last issues.<|MERGE_RESOLUTION|>--- conflicted
+++ resolved
@@ -1,5 +1,3 @@
-<<<<<<< HEAD
-=======
 ## 0.14.0 (2025-05-01)
 
 ### Feat
@@ -14,7 +12,6 @@
 - continue migrating to seqpro Ragged, enable logger at module level, add warnings about potential reference genome mismatches
 - add spanning dels to test and fix hap ilens for this case
 
->>>>>>> 4c5303b4
 ## v0.13.0 (2025-04-30)
 
 ### Feat
