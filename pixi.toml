[project]
name = "genvarloader"
channels = ["conda-forge", "bioconda"]
platforms = ["linux-64"]

[environments]
dev = { features = ["pytorch-cpu", "basenji2", "py310"] }
docs = { features = ["docs", "pytorch-cpu", "basenji2", "py310"] }
# docs-gpu = { features = ["docs", "pytorch-gpu", "basenji2", "py310"] }

[dependencies]
numba = ">=0.58.1"
polars = "==1.26.0"
loguru = "*"
attrs = "*"
natsort = "*"
cyvcf2 = "*"
pandera = "*"
pysam = "*"
pyarrow = "*"
pyranges = "*"
more-itertools = "*"
tqdm = "*"
pybigwig = "*"
einops = "*"
tbb = "*"
joblib = "*"
pooch = "*"
awkward = "*"
maturin = ">=1.6,<2"
pytest = "*"
memray = "*"
py-spy = "*"
icecream = "*"
pytest-cases = "*"
pytest-cov = "*"
ruff = "*"
pre-commit = "*"
pytest-benchmark = "*"
hypothesis = "*"
filelock = "*"
patchelf = "*"
commitizen = "*"
typer = "*"
uv = "*"
samtools = "*"
bcftools = "*"
plink2 = "*"

[pypi-dependencies]
# genvarloader = { path = ".", editable = true }
hirola = "==0.3"
seqpro = "==0.3.2"
genoray = "==0.10.7"

[feature.docs.dependencies]
sphinx = ">=7.4.7"
myst-parser = "*"
nbsphinx = "*"
ipykernel = "*"
ipywidgets = "*"
sphinx-book-theme = "*"
sphinx-autobuild = "*"
sphinx-autodoc-typehints = "*"

[feature.pytorch-cpu.dependencies]
pytorch-cpu = ">=2,<3"

# [feature.pytorch-gpu.dependencies]
# pytorch-gpu = ">=2,<3"
# cuda-version = "12.1.*"

# [feature.pytorch-gpu.system-requirements]
# cuda = "12.1"

[feature.basenji2.pypi-dependencies]
basenji2-pytorch = ">=0.1.2"

[feature.py310.dependencies]
python = "3.10.*"

<<<<<<< HEAD
=======
[feature.py311.dependencies]
python = "3.11.*"

[feature.py312.dependencies]
python = "3.12.*"

[environments]
dev = { features = ["pytorch-cpu", "basenji2", "py310"] }
docs = { features = ["docs", "pytorch-cpu", "basenji2", "py312"] }
py310 = { features = ["pytorch-cpu", "py310"] }
py311 = { features = ["pytorch-cpu", "py311"] }
py312 = { features = ["pytorch-cpu", "py312"] }
# docs-gpu = { features = ["docs", "pytorch-gpu", "basenji2", "py310"] }

>>>>>>> d9f1c6a8
[tasks]
install = "uv pip install -e ."
pre-commit = "pre-commit install --hook-type commit-msg"
gen = "python tests/data/generate_ground_truth.py"
test = { cmd = "pytest tests && cargo test --release", depends-on = ["gen"] }
publish = "maturin publish --non-interactive"

[feature.docs.tasks]
i-kernel = "ipython kernel install --user --name 'gvl-docs' --display-name 'GVL Docs'"
i-kernel-gpu = "ipython kernel install --user --name 'gvl-docs-gpu' --display-name 'GVL Docs GPU'"
doc = "cd docs && make clean && make html"<|MERGE_RESOLUTION|>--- conflicted
+++ resolved
@@ -2,11 +2,6 @@
 name = "genvarloader"
 channels = ["conda-forge", "bioconda"]
 platforms = ["linux-64"]
-
-[environments]
-dev = { features = ["pytorch-cpu", "basenji2", "py310"] }
-docs = { features = ["docs", "pytorch-cpu", "basenji2", "py310"] }
-# docs-gpu = { features = ["docs", "pytorch-gpu", "basenji2", "py310"] }
 
 [dependencies]
 numba = ">=0.58.1"
@@ -79,8 +74,6 @@
 [feature.py310.dependencies]
 python = "3.10.*"
 
-<<<<<<< HEAD
-=======
 [feature.py311.dependencies]
 python = "3.11.*"
 
@@ -95,7 +88,6 @@
 py312 = { features = ["pytorch-cpu", "py312"] }
 # docs-gpu = { features = ["docs", "pytorch-gpu", "basenji2", "py310"] }
 
->>>>>>> d9f1c6a8
 [tasks]
 install = "uv pip install -e ."
 pre-commit = "pre-commit install --hook-type commit-msg"
